--- conflicted
+++ resolved
@@ -603,10 +603,6 @@
         assert "auto_nbands" in dct["errors"]
 
 
-<<<<<<< HEAD
- 
-=======
->>>>>>> 67fb1b55
 class AliasingErrorHandlerTest(PymatgenTest):
     def setUp(self) -> None:
         copy_tmp_files(self.tmp_path, *glob("aliasing/*", root_dir=TEST_FILES))
