"""
This module implements specific error handlers for VASP runs. These handlers
tries to detect common errors in vasp runs and attempt to fix them on the fly
by modifying the input files.
"""

import datetime
import logging
import operator
import os
import re
import shutil
import time
import warnings
from collections import Counter
from functools import reduce

import numpy as np
from monty.dev import deprecated
from monty.os.path import zpath
from monty.serialization import loadfn
from pymatgen.core.structure import Structure
from pymatgen.io.vasp.inputs import Incar, Kpoints, Poscar, VaspInput
from pymatgen.io.vasp.outputs import Oszicar, Outcar, Vasprun
from pymatgen.io.vasp.sets import MPScanRelaxSet
from pymatgen.transformations.standard_transformations import SupercellTransformation

from custodian.ansible.actions import FileActions
from custodian.ansible.interpreter import Modder
from custodian.custodian import ErrorHandler
from custodian.utils import backup
from custodian.vasp.interpreter import VaspModder

__author__ = "Shyue Ping Ong, William Davidson Richards, Anubhav Jain, Wei Chen, Stephen Dacek, Andrew Rosen"
__version__ = "0.1"
__maintainer__ = "Shyue Ping Ong"
__email__ = "ongsp@ucsd.edu"
__status__ = "Beta"
__date__ = "2/4/13"

VASP_BACKUP_FILES = {
    "INCAR",
    "KPOINTS",
    "POSCAR",
    "OUTCAR",
    "CONTCAR",
    "OSZICAR",
    "vasprun.xml",
    "vasp.out",
    "std_err.txt",
}


class VaspErrorHandler(ErrorHandler):
    """
    Master VaspErrorHandler class that handles a number of common errors
    that occur during VASP runs.
    """

    is_monitor = True

    error_msgs = {
        "tet": [
            "Tetrahedron method fails",
            "tetrahedron method fails",
            "Fatal error detecting k-mesh",
            "Fatal error: unable to match k-point",
            "Routine TETIRR needs special values",
            "Tetrahedron method fails (number of k-points < 4)",
            "BZINTS",
        ],
        "inv_rot_mat": ["rotation matrix was not found (increase " "SYMPREC)"],
        "brmix": ["BRMIX: very serious problems"],
        "subspacematrix": ["WARNING: Sub-Space-Matrix is not hermitian in " "DAV"],
        "tetirr": ["Routine TETIRR needs special values"],
        "incorrect_shift": ["Could not get correct shifts"],
        "real_optlay": ["REAL_OPTLAY: internal error", "REAL_OPT: internal ERROR"],
        "rspher": ["ERROR RSPHER"],
        "dentet": ["DENTET"],
        "too_few_bands": ["TOO FEW BANDS"],
        "triple_product": ["ERROR: the triple product of the basis vectors"],
        "rot_matrix": ["Found some non-integer element in rotation matrix", "SGRCON"],
        "brions": ["BRIONS problems: POTIM should be increased"],
        "pricel": ["internal error in subroutine PRICEL"],
        "zpotrf": ["LAPACK: Routine ZPOTRF failed"],
        "amin": ["One of the lattice vectors is very long (>50 A), but AMIN"],
        "zbrent": ["ZBRENT: fatal internal in", "ZBRENT: fatal error in bracketing"],
        "pssyevx": ["ERROR in subspace rotation PSSYEVX"],
        "eddrmm": ["WARNING in EDDRMM: call to ZHEGV failed"],
        "edddav": ["Error EDDDAV: Call to ZHEGV failed"],
        "algo_tet": ["ALGO=A and IALGO=5X tend to fail"],
        "grad_not_orth": ["EDWAV: internal error, the gradient is not orthogonal"],
        "nicht_konv": ["ERROR: SBESSELITER : nicht konvergent"],
        "zheev": ["ERROR EDDIAG: Call to routine ZHEEV failed!"],
        "elf_kpar": ["ELF: KPAR>1 not implemented"],
        "elf_ncl": ["WARNING: ELF not implemented for non collinear case"],
        "rhosyg": ["RHOSYG"],
        "posmap": ["POSMAP"],
        "point_group": ["group operation missing"],
        "symprec_noise": ["determination of the symmetry of your systems shows a strong"],
        "dfpt_ncore": ["PEAD routines do not work for NCORE", "remove the tag NPAR from the INCAR file"],
        "bravais": ["Inconsistent Bravais lattice"],
        "nbands_not_sufficient": ["number of bands is not sufficient"],
    }

    def __init__(
        self,
        output_filename="vasp.out",
        natoms_large_cell=None,
        errors_subset_to_catch=None,
        vtst_fixes=False,
    ):
        """
        Initializes the handler with the output file to check.

        Args:
            output_filename (str): This is the file where the stdout for vasp
                is being redirected. The error messages that are checked are
                present in the stdout. Defaults to "vasp.out", which is the
                default redirect used by :class:`custodian.vasp.jobs.VaspJob`.
            natoms_large_cell (int): Number of atoms threshold to treat cell
                as large. Affects the correction of certain errors. Defaults to
                None (not used). Deprecated.
            errors_subset_to_detect (list): A subset of errors to catch. The
                default is None, which means all supported errors are detected.
                Use this to only catch only a subset of supported errors.
                E.g., ["eddrrm", "zheev"] will only catch the eddrmm and zheev
                errors, and not others. If you wish to only excluded one or
                two of the errors, you can create this list by the following
                lines:
            vtst_fixes (bool): Whether to consider VTST optimizers. Defaults to
                False for compatibility purposes.

                ```
                subset = list(VaspErrorHandler.error_msgs.keys())
                subset.pop("eddrrm")

                handler = VaspErrorHandler(errors_subset_to_catch=subset)
                ```
        """
        self.output_filename = output_filename
        self.errors = set()
        self.error_count = Counter()
        # threshold of number of atoms to treat the cell as large.
        self.natoms_large_cell = natoms_large_cell  # (deprecated)
        if self.natoms_large_cell:
            warnings.warn(
                "natoms_large_cell is deprecated and currently does nothing.",
                DeprecationWarning,
            )
        self.errors_subset_to_catch = errors_subset_to_catch or list(VaspErrorHandler.error_msgs.keys())
        self.vtst_fixes = vtst_fixes
        self.logger = logging.getLogger(self.__class__.__name__)

    def check(self):
        """
        Check for error.
        """
        incar = Incar.from_file("INCAR")
        self.errors = set()
        error_msgs = set()
        with open(self.output_filename) as file:
            text = file.read()
            for err in self.errors_subset_to_catch:
                for msg in self.error_msgs[err]:
                    if text.find(msg) != -1:
                        # this checks if we want to run a charged
                        # computation (e.g., defects) if yes we don't
                        # want to kill it because there is a change in
                        # e-density (brmix error)
                        if err == "brmix" and "NELECT" in incar:
                            continue
                        self.errors.add(err)
                        error_msgs.add(msg)
        for msg in error_msgs:
            self.logger.error(msg, extra={"incar": incar.as_dict()})
        return len(self.errors) > 0

    def correct(self):
        """
        Perform corrections.
        """
        backup(VASP_BACKUP_FILES | {self.output_filename})
        actions = []
        vi = VaspInput.from_directory(".")

        if self.errors.intersection(["tet", "dentet"]):
            if vi["INCAR"].get("KSPACING"):
                # decrease KSPACING by 20% in each direction (approximately double no. of kpoints)
                actions.append(
                    {
                        "dict": "INCAR",
                        "action": {"_set": {"KSPACING": vi["INCAR"].get("KSPACING") * 0.8}},
                    }
                )
            else:
                actions.append({"dict": "INCAR", "action": {"_set": {"ISMEAR": 0, "SIGMA": 0.05}}})

        if "inv_rot_mat" in self.errors:
            actions.append({"dict": "INCAR", "action": {"_set": {"SYMPREC": 1e-8}}})

        if "brmix" in self.errors:
            # If there is not a valid OUTCAR already, increment
            # error count to 1 to skip first fix
            if self.error_count["brmix"] == 0:
                try:
                    assert Outcar(zpath(os.path.join(os.getcwd(), "OUTCAR"))).is_stopped is False
                except Exception:
                    self.error_count["brmix"] += 1

            if self.error_count["brmix"] == 0:
                # Valid OUTCAR - simply rerun the job and increment
                # error count for next time
                actions.append({"dict": "INCAR", "action": {"_set": {"ISTART": 1}}})
                self.error_count["brmix"] += 1

            elif self.error_count["brmix"] == 1:
                # Use Kerker mixing w/default values for other parameters
                actions.append({"dict": "INCAR", "action": {"_set": {"IMIX": 1}}})
                self.error_count["brmix"] += 1

            elif self.error_count["brmix"] == 2 and vi["KPOINTS"].style == Kpoints.supported_modes.Gamma:
                actions.append(
                    {
                        "dict": "KPOINTS",
                        "action": {"_set": {"generation_style": "Monkhorst"}},
                    }
                )
                actions.append({"dict": "INCAR", "action": {"_unset": {"IMIX": 1}}})
                self.error_count["brmix"] += 1

            elif self.error_count["brmix"] in [2, 3] and vi["KPOINTS"].style == Kpoints.supported_modes.Monkhorst:
                actions.append(
                    {
                        "dict": "KPOINTS",
                        "action": {"_set": {"generation_style": "Gamma"}},
                    }
                )
                actions.append({"dict": "INCAR", "action": {"_unset": {"IMIX": 1}}})
                self.error_count["brmix"] += 1

                if vi["KPOINTS"].num_kpts < 1:
                    all_kpts_even = all(n % 2 == 0 for n in vi["KPOINTS"].kpts[0])
                    if all_kpts_even:
                        new_kpts = (tuple(n + 1 for n in vi["KPOINTS"].kpts[0]),)
                        actions.append(
                            {
                                "dict": "KPOINTS",
                                "action": {"_set": {"kpoints": new_kpts}},
                            }
                        )

            else:
                actions.append({"dict": "INCAR", "action": {"_set": {"ISYM": 0}}})
                if vi["KPOINTS"] is not None:
                    if vi["KPOINTS"].style == Kpoints.supported_modes.Monkhorst:
                        actions.append(
                            {
                                "dict": "KPOINTS",
                                "action": {"_set": {"generation_style": "Gamma"}},
                            }
                        )

                # Based on VASP forum's recommendation, you should delete the
                # CHGCAR and WAVECAR when dealing with this error.
                if vi["INCAR"].get("ICHARG", 0) < 10:
                    actions.append(
                        {
                            "file": "CHGCAR",
                            "action": {"_file_delete": {"mode": "actual"}},
                        }
                    )
                    actions.append(
                        {
                            "file": "WAVECAR",
                            "action": {"_file_delete": {"mode": "actual"}},
                        }
                    )

        if "zpotrf" in self.errors:
            # Usually caused by short bond distances. If on the first step,
            # volume needs to be increased. Otherwise, it was due to a step
            # being too big and POTIM should be decreased.  If a static run
            # try turning off symmetry.
            try:
                oszicar = Oszicar("OSZICAR")
                nsteps = len(oszicar.ionic_steps)
            except Exception:
                nsteps = 0

            if nsteps >= 1:
                potim = float(vi["INCAR"].get("POTIM", 0.5)) / 2.0
                actions.append({"dict": "INCAR", "action": {"_set": {"ISYM": 0, "POTIM": potim}}})
            elif vi["INCAR"].get("NSW", 0) == 0 or vi["INCAR"].get("ISIF", 0) in range(3):
                actions.append({"dict": "INCAR", "action": {"_set": {"ISYM": 0}}})
            else:
                s = vi["POSCAR"].structure
                s.apply_strain(0.2)
                actions.append({"dict": "POSCAR", "action": {"_set": {"structure": s.as_dict()}}})

            # Based on VASP forum's recommendation, you should delete the
            # CHGCAR and WAVECAR when dealing with this error.
            if vi["INCAR"].get("ICHARG", 0) < 10:
                actions.append({"file": "CHGCAR", "action": {"_file_delete": {"mode": "actual"}}})
                actions.append({"file": "WAVECAR", "action": {"_file_delete": {"mode": "actual"}}})

        if self.errors.intersection(["subspacematrix"]):
            if self.error_count["subspacematrix"] == 0:
                actions.append({"dict": "INCAR", "action": {"_set": {"LREAL": False}}})
            elif self.error_count["subspacematrix"] == 1:
                actions.append({"dict": "INCAR", "action": {"_set": {"PREC": "Accurate"}}})
            self.error_count["subspacematrix"] += 1

        if self.errors.intersection(["rspher", "real_optlay", "nicht_konv"]):
            if vi["INCAR"].get("LREAL", False) is not False:
                actions.append({"dict": "INCAR", "action": {"_set": {"LREAL": False}}})

        if self.errors.intersection(["tetirr", "incorrect_shift"]):

            if vi["KPOINTS"] is not None:
                if vi["KPOINTS"].style == Kpoints.supported_modes.Monkhorst:
                    actions.append(
                        {
                            "dict": "KPOINTS",
                            "action": {"_set": {"generation_style": "Gamma"}},
                        }
                    )

        if "rot_matrix" in self.errors:
            if vi["KPOINTS"] is not None:
                if vi["KPOINTS"].style == Kpoints.supported_modes.Monkhorst:
                    actions.append(
                        {
                            "dict": "KPOINTS",
                            "action": {"_set": {"generation_style": "Gamma"}},
                        }
                    )
            else:
                actions.append({"dict": "INCAR", "action": {"_set": {"ISYM": 0}}})

        if "amin" in self.errors:
            actions.append({"dict": "INCAR", "action": {"_set": {"AMIN": "0.01"}}})

        if "triple_product" in self.errors:
            s = vi["POSCAR"].structure
            trans = SupercellTransformation(((1, 0, 0), (0, 0, 1), (0, 1, 0)))
            new_s = trans.apply_transformation(s)
            actions.append(
                {
                    "dict": "POSCAR",
                    "action": {"_set": {"structure": new_s.as_dict()}},
                    "transformation": trans.as_dict(),
                }
            )

        if "pricel" in self.errors:
            actions.append({"dict": "INCAR", "action": {"_set": {"SYMPREC": 1e-8, "ISYM": 0}}})

        if "brions" in self.errors:
            # Increase POTIM but switch to IBRION = 2 (CG) if IBRION = 1 simply isn't working out
            # IBRION = 2 is less sensitive to POTIM
            potim = float(vi["INCAR"].get("POTIM", 0.5)) + 0.1
            actions.append({"dict": "INCAR", "action": {"_set": {"POTIM": potim}}})
            actions.append({"file": "CONTCAR", "action": {"_file_copy": {"dest": "POSCAR"}}})
            if self.error_count["brions"] == 1 and vi["INCAR"].get("IBRION", 0) == 1:
                # Reset POTIM to original value and switch to IBRION = 2
                potim -= 0.2
                actions.append({"dict": "INCAR", "action": {"_set": {"IBRION": 2, "POTIM": potim}}})
            self.error_count["brions"] += 1

        if "zbrent" in self.errors:
            # ZBRENT is caused by numerical noise in the forces, often near the PES minimum
            # This is often a severe problem for systems with many atoms and flexible
            # structures (e.g. zeolites, MOFs)
            actions.append({"file": "CONTCAR", "action": {"_file_copy": {"dest": "POSCAR"}}})
            if self.error_count["zbrent"] == 0:
                # First try changing IBRION to 1 and continuing
                actions.append({"dict": "INCAR", "action": {"_set": {"IBRION": 1}}})
            elif self.error_count["zbrent"] == 1:
                # If that fails, tighten the energy convergence criteria and raise minimum number of SCF steps
                ediff = vi["INCAR"].get("EDIFF", 1e-4)
                if ediff > 1e-6:
                    actions.append({"dict": "INCAR", "action": {"_set": {"EDIFF": 1e-6}}})
                else:
                    actions.append({"dict": "INCAR", "action": {"_set": {"EDIFF": ediff / 10}}})
                if vi["INCAR"].get("NELMIN", 2) < 6:
                    actions.append({"dict": "INCAR", "action": {"_set": {"NELMIN": 6}}})
                if self.vtst_fixes is True:
                    # FIRE almost always resolves this issue but requires VTST to be installed
                    actions.append({"dict": "INCAR", "action": {"_set": {"IOPT": 7, "IBRION": 3, "POTIM": 0}}})
            self.error_count["zbrent"] += 1

        if "too_few_bands" in self.errors:
            if "NBANDS" in vi["INCAR"]:
                nbands = int(vi["INCAR"]["NBANDS"])
            else:
                with open("OUTCAR") as f:
                    for line in f:
                        if "NBANDS" in line:
                            try:
                                d = line.split("=")
                                nbands = int(d[-1].strip())
                                break
                            except (IndexError, ValueError):
                                pass
            actions.append({"dict": "INCAR", "action": {"_set": {"NBANDS": int(1.1 * nbands)}}})

        if "pssyevx" in self.errors:
            actions.append({"dict": "INCAR", "action": {"_set": {"ALGO": "Normal"}}})
        if "eddrmm" in self.errors:
            # RMM algorithm is not stable for this calculation
            if vi["INCAR"].get("ALGO", "Normal").lower() in ["fast", "veryfast"]:
                actions.append({"dict": "INCAR", "action": {"_set": {"ALGO": "Normal"}}})
            else:
                potim = float(vi["INCAR"].get("POTIM", 0.5)) / 2.0
                actions.append({"dict": "INCAR", "action": {"_set": {"POTIM": potim}}})
            if vi["INCAR"].get("ICHARG", 0) < 10:
                actions.append({"file": "CHGCAR", "action": {"_file_delete": {"mode": "actual"}}})
                actions.append({"file": "WAVECAR", "action": {"_file_delete": {"mode": "actual"}}})

        if "edddav" in self.errors:
            if vi["INCAR"].get("ICHARG", 0) < 10:
                actions.append({"file": "CHGCAR", "action": {"_file_delete": {"mode": "actual"}}})
            actions.append({"dict": "INCAR", "action": {"_set": {"ALGO": "All"}}})

        if "algo_tet" in self.errors:
            # ALGO=All and IALGO=5X often fail with ISMEAR = -4/-5.
            # ISMEAR should be changed to >= 0, except for DOS calculations
            # in which case ALGO=Damped should be used after preconverging with ISMEAR >=0
            if vi["INCAR"].get("ISMEAR", 1) < 0:
                if vi["INCAR"].get("NEDOS") or vi["INCAR"].get("EMIN") or vi["INCAR"].get("EMAX"):
                    warnings.warn(
                        "This looks like a DOS run. Pre-converge with ISMEAR >= 0 and then use ALGO = Damped."
                        "ALGO = All and IALGO = 5X often fail for ISMEAR < 0 otherwise."
                    )
                else:
                    actions.append({"dict": "INCAR", "action": {"_set": {"ISMEAR": 0, "SIGMA": 0.05}}})

        if "grad_not_orth" in self.errors:
            # This error is due to how VASP is compiled. Depending on the optimization flag and
            # choice of compiler, the ALGO = All and Damped algorithms may not work with a
            # grad_not_orth error returned. The only fix is either to change ALGO or to
            # recompile VASP. Since meta-GGAs/hybrids are often used with ALGO = All,
            # we do not adjust ALGO in these cases. We only adjust ALGO if GGA/GGA+U
            # is employed.
            if (
                (vi["INCAR"].get("ALGO", "Normal").lower() in ["all", "damped"])
                and vi["INCAR"].get("METAGGA", "none") == "none"
                and not vi["INCAR"].get("LHFCALC", False)
            ):
                actions.append({"dict": "INCAR", "action": {"_set": {"ALGO": "Normal"}}})
            warnings.warn(
                "EDWAV error reported by VASP. You may wish to consider recompiling VASP with"
                " the -O1 optimization if you used -O2"
            )

        if "zheev" in self.errors:
            if vi["INCAR"].get("ALGO", "Normal").lower() != "exact":
                actions.append({"dict": "INCAR", "action": {"_set": {"ALGO": "Exact"}}})
        if "elf_kpar" in self.errors:
            actions.append({"dict": "INCAR", "action": {"_set": {"KPAR": 1}}})

        if "rhosyg" in self.errors:
            if vi["INCAR"].get("SYMPREC", 1e-4) == 1e-4:
                actions.append({"dict": "INCAR", "action": {"_set": {"ISYM": 0}}})
            actions.append({"dict": "INCAR", "action": {"_set": {"SYMPREC": 1e-4}}})

        if "posmap" in self.errors:
            # VASP advises to decrease or increase SYMPREC by an order of magnitude
            # the default SYMPREC value is 1e-5
            if self.error_count["posmap"] == 0:
                # first, reduce by 10x
                orig_symprec = vi["INCAR"].get("SYMPREC", 1e-5)
                actions.append({"dict": "INCAR", "action": {"_set": {"SYMPREC": orig_symprec / 10}}})
            elif self.error_count["posmap"] == 1:
                # next, increase by 100x (10x the original)
                orig_symprec = vi["INCAR"].get("SYMPREC", 1e-6)
                actions.append({"dict": "INCAR", "action": {"_set": {"SYMPREC": orig_symprec * 100}}})
            self.error_count["posmap"] += 1

        if "point_group" in self.errors:
            actions.append({"dict": "INCAR", "action": {"_set": {"ISYM": 0}}})

        if "symprec_noise" in self.errors:
            if (vi["INCAR"].get("ISYM", 2) > 0) and (vi["INCAR"].get("SYMPREC", 1e-5) > 1e-6):
                actions.append({"dict": "INCAR", "action": {"_set": {"SYMPREC": 1e-6}}})
            else:
                actions.append({"dict": "INCAR", "action": {"_set": {"ISYM": 0}}})

        if "dfpt_ncore" in self.errors:
            # note that when using "_unset" action, the value is ignored
            if "NCORE" in vi["INCAR"]:
                actions.append({"dict": "INCAR", "action": {"_unset": {"NCORE": 0}}})
            if "NPAR" in vi["INCAR"]:
                actions.append({"dict": "INCAR", "action": {"_unset": {"NPAR": 0}}})

        if "bravais" in self.errors:
            # VASP recommends refining the lattice parameters or changing SYMPREC
            # Appears to occurs when SYMPREC is very low, so we will change it to
            # the default if it's not already. Let's not increase SYMPREC if it's
            # already at 1e-4 though.
            symprec = vi["INCAR"].get("SYMPREC", 1e-5)
            if symprec < 1e-5:
                actions.append({"dict": "INCAR", "action": {"_set": {"SYMPREC": 1e-5}}})
            elif symprec < 1e-4:
                actions.append({"dict": "INCAR", "action": {"_set": {"SYMPREC": symprec * 10}}})

        if "nbands_not_sufficient" in self.errors:
            # There is something very wrong about the value of NBANDS. We don't make
            # any updates to NBANDS though because it's likely the user screwed something
            # up pretty badly during setup. For instance, this has happened to me if
<<<<<<< HEAD
            # MAGMOM = 1.0 2*nan or something similar.
=======
            # MAGMOM = 2*nan or something similar.
>>>>>>> 570e3732

            # Unfixable error. Just return None for actions.
            return {"errors": ["nbands_not_sufficient"], "actions": None}

        VaspModder(vi=vi).apply_actions(actions)
        return {"errors": list(self.errors), "actions": actions}


class LrfCommutatorHandler(ErrorHandler):
    """
    Corrects LRF_COMMUTATOR errors by setting LPEAD=True if not already set.
    Note that switching LPEAD=T can slightly change results versus the
    default due to numerical evaluation of derivatives.
    """

    is_monitor = True

    error_msgs = {"lrf_comm": ["LRF_COMMUTATOR internal error"]}

    def __init__(self, output_filename="std_err.txt"):
        """
        Initializes the handler with the output file to check.

        Args:
            output_filename (str): This is the file where the stderr for vasp
                is being redirected. The error messages that are checked are
                present in the stderr. Defaults to "std_err.txt", which is the
                default redirect used by :class:`custodian.vasp.jobs.VaspJob`.
        """
        self.output_filename = output_filename
        self.errors = set()
        self.error_count = Counter()

    def check(self):
        """
        Check for error.
        """
        self.errors = set()
        with open(self.output_filename) as f:
            for line in f:
                l = line.strip()
                for err, msgs in LrfCommutatorHandler.error_msgs.items():
                    for msg in msgs:
                        if l.find(msg) != -1:
                            self.errors.add(err)
        return len(self.errors) > 0

    def correct(self):
        """
        Perform corrections.
        """
        backup(VASP_BACKUP_FILES | {self.output_filename})
        actions = []
        vi = VaspInput.from_directory(".")

        if "lrf_comm" in self.errors:
            if Outcar(zpath(os.path.join(os.getcwd(), "OUTCAR"))).is_stopped is False:
                if not vi["INCAR"].get("LPEAD"):
                    actions.append({"dict": "INCAR", "action": {"_set": {"LPEAD": True}}})

        VaspModder(vi=vi).apply_actions(actions)
        return {"errors": list(self.errors), "actions": actions}


class StdErrHandler(ErrorHandler):
    """
    Master StdErr class that handles a number of common errors
    that occur during VASP runs with error messages only in
    the standard error.
    """

    is_monitor = True

    error_msgs = {
        "kpoints_trans": ["internal error in GENERATE_KPOINTS_TRANS: " "number of G-vector changed in star"],
        "out_of_memory": ["Allocation would exceed memory limit"],
    }

    def __init__(self, output_filename="std_err.txt"):
        """
        Initializes the handler with the output file to check.

        Args:
            output_filename (str): This is the file where the stderr for vasp
                is being redirected. The error messages that are checked are
                present in the stderr. Defaults to "std_err.txt", which is the
                default redirect used by :class:`custodian.vasp.jobs.VaspJob`.
        """
        self.output_filename = output_filename
        self.errors = set()
        self.error_count = Counter()

    def check(self):
        """
        Check for error.
        """
        self.errors = set()
        with open(self.output_filename) as f:
            for line in f:
                l = line.strip()
                for err, msgs in StdErrHandler.error_msgs.items():
                    for msg in msgs:
                        if l.find(msg) != -1:
                            self.errors.add(err)
        return len(self.errors) > 0

    def correct(self):
        """
        Perform corrections.
        """
        backup(VASP_BACKUP_FILES | {self.output_filename})
        actions = []
        vi = VaspInput.from_directory(".")

        if "kpoints_trans" in self.errors:
            if self.error_count["kpoints_trans"] == 0:
                m = reduce(operator.mul, vi["KPOINTS"].kpts[0])
                m = max(int(round(m ** (1 / 3))), 1)
                if vi["KPOINTS"].style.name.lower().startswith("m"):
                    m += m % 2
                actions.append({"dict": "KPOINTS", "action": {"_set": {"kpoints": [[m] * 3]}}})
                self.error_count["kpoints_trans"] += 1

        if "out_of_memory" in self.errors:
            if vi["INCAR"].get("KPAR", 1) > 1:
                reduced_kpar = max(vi["INCAR"].get("KPAR", 1) // 2, 1)
                actions.append({"dict": "INCAR", "action": {"_set": {"KPAR": reduced_kpar}}})

        VaspModder(vi=vi).apply_actions(actions)
        return {"errors": list(self.errors), "actions": actions}


class AliasingErrorHandler(ErrorHandler):
    """
    Master VaspErrorHandler class that handles a number of common errors
    that occur during VASP runs.
    """

    is_monitor = True

    error_msgs = {
        "aliasing": ["WARNING: small aliasing (wrap around) errors must be expected"],
        "aliasing_incar": ["Your FFT grids (NGX,NGY,NGZ) are not sufficient " "for an accurate"],
    }

    def __init__(self, output_filename="vasp.out"):
        """
        Initializes the handler with the output file to check.

        Args:
            output_filename (str): This is the file where the stdout for vasp
                is being redirected. The error messages that are checked are
                present in the stdout. Defaults to "vasp.out", which is the
                default redirect used by :class:`custodian.vasp.jobs.VaspJob`.
        """
        self.output_filename = output_filename
        self.errors = set()

    def check(self):
        """
        Check for error.
        """
        incar = Incar.from_file("INCAR")
        self.errors = set()
        with open(self.output_filename) as f:
            for line in f:
                l = line.strip()
                for err, msgs in AliasingErrorHandler.error_msgs.items():
                    for msg in msgs:
                        if l.find(msg) != -1:
                            # this checks if we want to run a charged
                            # computation (e.g., defects) if yes we don't
                            # want to kill it because there is a change in e-
                            # density (brmix error)
                            if err == "brmix" and "NELECT" in incar:
                                continue
                            self.errors.add(err)
        return len(self.errors) > 0

    def correct(self):
        """
        Perform corrections.
        """
        backup(VASP_BACKUP_FILES | {self.output_filename})
        actions = []
        vi = VaspInput.from_directory(".")

        if "aliasing" in self.errors:
            with open("OUTCAR") as f:
                grid_adjusted = False
                changes_dict = {}
                r = re.compile(r".+aliasing errors.*(NG.)\s*to\s*(\d+)")
                for line in f:
                    m = r.match(line)
                    if m:
                        changes_dict[m.group(1)] = int(m.group(2))
                        grid_adjusted = True
                    # Ensure that all NGX, NGY, NGZ have been checked
                    if grid_adjusted and "NGZ" in line:
                        actions.append({"dict": "INCAR", "action": {"_set": changes_dict}})
                        if vi["INCAR"].get("ICHARG", 0) < 10:
                            actions.extend(
                                [
                                    {
                                        "file": "CHGCAR",
                                        "action": {"_file_delete": {"mode": "actual"}},
                                    },
                                    {
                                        "file": "WAVECAR",
                                        "action": {"_file_delete": {"mode": "actual"}},
                                    },
                                ]
                            )
                        break

        if "aliasing_incar" in self.errors:
            # vasp seems to give different warnings depending on whether the
            # aliasing error was caused by user supplied inputs
            d = {k: 1 for k in ["NGX", "NGY", "NGZ"] if k in vi["INCAR"].keys()}
            actions.append({"dict": "INCAR", "action": {"_unset": d}})

            if vi["INCAR"].get("ICHARG", 0) < 10:
                actions.extend(
                    [
                        {
                            "file": "CHGCAR",
                            "action": {"_file_delete": {"mode": "actual"}},
                        },
                        {
                            "file": "WAVECAR",
                            "action": {"_file_delete": {"mode": "actual"}},
                        },
                    ]
                )

        VaspModder(vi=vi).apply_actions(actions)
        return {"errors": list(self.errors), "actions": actions}


class DriftErrorHandler(ErrorHandler):
    """
    Corrects for total drift exceeding the force convergence criteria.
    """

    def __init__(self, max_drift=None, to_average=3, enaug_multiply=2):
        """
        Initializes the handler with max drift
        Args:
            max_drift (float): This defines the max drift. Leaving this at the default of None gets the max_drift from
                EDFIFFG
        """

        self.max_drift = max_drift
        self.to_average = int(to_average)
        self.enaug_multiply = enaug_multiply

    def check(self):
        """
        Check for error.
        """
        incar = Incar.from_file("INCAR")
        if incar.get("EDIFFG", 0.1) >= 0 or incar.get("NSW", 0) <= 1:
            # Only activate when force relaxing and ionic steps
            # NSW check prevents accidental effects when running DFPT
            return False

        if not self.max_drift:
            self.max_drift = incar["EDIFFG"] * -1

        try:
            outcar = Outcar("OUTCAR")
        except Exception:
            # Can't perform check if Outcar not valid
            return False

        if len(outcar.data.get("drift", [])) < self.to_average:
            # Ensure enough steps to get average drift
            return False

        curr_drift = outcar.data.get("drift", [])[::-1][: self.to_average]
        curr_drift = np.average([np.linalg.norm(d) for d in curr_drift])
        return curr_drift > self.max_drift

    def correct(self):
        """
        Perform corrections.
        """
        backup(VASP_BACKUP_FILES)
        actions = []
        vi = VaspInput.from_directory(".")

        incar = vi["INCAR"]
        outcar = Outcar("OUTCAR")

        # Move CONTCAR to POSCAR
        actions.append({"file": "CONTCAR", "action": {"_file_copy": {"dest": "POSCAR"}}})

        # First try adding ADDGRID
        if not incar.get("ADDGRID", False):
            actions.append({"dict": "INCAR", "action": {"_set": {"ADDGRID": True}}})
        # Otherwise set PREC to High so ENAUG can be used to control Augmentation Grid Size
        elif incar.get("PREC", "Accurate").lower() != "high":
            actions.append({"dict": "INCAR", "action": {"_set": {"PREC": "High"}}})
            actions.append(
                {
                    "dict": "INCAR",
                    "action": {"_set": {"ENAUG": incar.get("ENCUT", 520) * 2}},
                }
            )
        # PREC is already high and ENAUG set so just increase it
        else:
            actions.append(
                {
                    "dict": "INCAR",
                    "action": {"_set": {"ENAUG": int(incar.get("ENAUG", 1040) * self.enaug_multiply)}},
                }
            )

        curr_drift = outcar.data.get("drift", [])[::-1][: self.to_average]
        curr_drift = np.average([np.linalg.norm(d) for d in curr_drift])
        VaspModder(vi=vi).apply_actions(actions)
        return {
            "errors": f"Excessive drift {curr_drift} > {self.max_drift}",
            "actions": actions,
        }


class MeshSymmetryErrorHandler(ErrorHandler):
    """
    Corrects the mesh symmetry error in VASP. This error is sometimes
    non-fatal. So this error handler only checks at the end of the run,
    and if the run has converged, no error is recorded.
    """

    is_monitor = False

    def __init__(self, output_filename="vasp.out", output_vasprun="vasprun.xml"):
        """
        Initializes the handler with the output files to check.

        Args:
            output_filename (str): This is the file where the stdout for vasp
                is being redirected. The error messages that are checked are
                present in the stdout. Defaults to "vasp.out", which is the
                default redirect used by :class:`custodian.vasp.jobs.VaspJob`.
            output_vasprun (str): Filename for the vasprun.xml file. Change
                this only if it is different from the default (unlikely).
        """
        self.output_filename = output_filename
        self.output_vasprun = output_vasprun

    def check(self):
        """
        Check for error.
        """
        msg = "Reciprocal lattice and k-lattice belong to different class of" " lattices."

        vi = VaspInput.from_directory(".")
        # disregard this error if KSPACING is set and no KPOINTS file is generated
        if vi["INCAR"].get("KSPACING", False):
            return False

        # According to VASP admins, you can disregard this error
        # if symmetry is off
        # Also disregard if automatic KPOINT generation is used
        if (not vi["INCAR"].get("ISYM", True)) or vi["KPOINTS"].style == Kpoints.supported_modes.Automatic:
            return False

        try:
            v = Vasprun(self.output_vasprun)
            if v.converged:
                return False
        except Exception:
            pass
        with open(self.output_filename) as f:
            for line in f:
                l = line.strip()
                if l.find(msg) != -1:
                    return True
        return False

    def correct(self):
        """
        Perform corrections.
        """
        backup(VASP_BACKUP_FILES | {self.output_filename})
        vi = VaspInput.from_directory(".")
        m = reduce(operator.mul, vi["KPOINTS"].kpts[0])
        m = max(int(round(m ** (1 / 3))), 1)
        if vi["KPOINTS"].style.name.lower().startswith("m"):
            m += m % 2
        actions = [{"dict": "KPOINTS", "action": {"_set": {"kpoints": [[m] * 3]}}}]
        VaspModder(vi=vi).apply_actions(actions)
        return {"errors": ["mesh_symmetry"], "actions": actions}


class UnconvergedErrorHandler(ErrorHandler):
    """
    Check if a run is converged.
    """

    is_monitor = False

    def __init__(self, output_filename="vasprun.xml"):
        """
        Initializes the handler with the output file to check.

        Args:
            output_vasprun (str): Filename for the vasprun.xml file. Change
                this only if it is different from the default (unlikely).
        """
        self.output_filename = output_filename

    def check(self):
        """
        Check for error.
        """
        try:
            v = Vasprun(self.output_filename)
            if not v.converged:
                return True
        except Exception:
            pass
        return False

    def correct(self):
        """
        Perform corrections.
        """
        v = Vasprun(self.output_filename)
        algo = v.incar.get("ALGO", "Normal").lower()
        actions = []
        if not v.converged_electronic:
            # Ladder from VeryFast to Fast to Normal to All
            # (except for meta-GGAs and hybrids).
            # These progressively switch to more stable but more
            # expensive algorithms.
            if v.incar.get("METAGGA", "--") != "--":
                # If meta-GGA, go straight to Algo = All. Algo = All is recommended in the VASP
                # manual and some meta-GGAs explicitly say to set Algo = All for proper convergence.
                # I am using "--" as the check for METAGGA here because this is the default in the
                # vasprun.xml file
                if algo != "all":
                    actions.append({"dict": "INCAR", "action": {"_set": {"ALGO": "All"}}})
            elif v.incar.get("LHFCALC", False):
                # If a hybrid is used, do not set Algo = Fast or VeryFast. Hybrid calculations do not
                # support these algorithms, but no warning is printed.
                if algo != "all":
                    actions.append({"dict": "INCAR", "action": {"_set": {"ALGO": "All"}}})
                # uncomment below for a backup option
                # elif algo != "damped":
                #     actions.append({"dict": "INCAR", "action": {"_set": {"ALGO": "Damped", "Time": 0.5}}})
            else:
                if algo == "veryfast":
                    actions.append({"dict": "INCAR", "action": {"_set": {"ALGO": "Fast"}}})
                elif algo == "fast":
                    actions.append({"dict": "INCAR", "action": {"_set": {"ALGO": "Normal"}}})
                elif algo == "normal":
                    actions.append({"dict": "INCAR", "action": {"_set": {"ALGO": "All"}}})
                else:
                    # Try mixing as last resort
                    new_settings = {
                        "ISTART": 1,
                        "ALGO": "Normal",
                        "NELMDL": -6,
                        "BMIX": 0.001,
                        "AMIX_MAG": 0.8,
                        "BMIX_MAG": 0.001,
                    }

                    if not all(v.incar.get(k, "") == val for k, val in new_settings.items()):
                        actions.append({"dict": "INCAR", "action": {"_set": new_settings}})

        elif not v.converged_ionic:
            # Just continue optimizing and let other handles fix ionic
            # optimizer parameters
            actions.append({"dict": "INCAR", "action": {"_set": {"IBRION": 1}}})
            actions.append({"file": "CONTCAR", "action": {"_file_copy": {"dest": "POSCAR"}}})

        if actions:
            vi = VaspInput.from_directory(".")
            backup(VASP_BACKUP_FILES)
            VaspModder(vi=vi).apply_actions(actions)
            return {"errors": ["Unconverged"], "actions": actions}

        # Unfixable error. Just return None for actions.
        return {"errors": ["Unconverged"], "actions": None}


class IncorrectSmearingHandler(ErrorHandler):
    """
    Check if a calculation is a metal (zero bandgap), has been run with
    ISMEAR=-5, and is not a static calculation, which is only appropriate for
    semiconductors. If this occurs, this handler will rerun the calculation
    using the smearing settings appropriate for metals (ISMEAR=2, SIGMA=0.2).
    """

    is_monitor = False

    def __init__(self, output_filename="vasprun.xml"):
        """
        Initializes the handler with the output file to check.

        Args:
            output_filename (str): Filename for the vasprun.xml file. Change
                this only if it is different from the default (unlikely).
        """
        self.output_filename = output_filename

    def check(self):
        """
        Check for error.
        """
        try:
            v = Vasprun(self.output_filename)
            # check whether bandgap is zero, tetrahedron smearing was used
            # and relaxation is performed.
            if v.eigenvalue_band_properties[0] == 0 and v.incar.get("ISMEAR", 1) < -3 and v.incar.get("NSW", 0) > 1:
                return True
        except Exception:
            pass
        return False

    def correct(self):
        """
        Perform corrections.
        """
        backup(VASP_BACKUP_FILES | {self.output_filename})
        vi = VaspInput.from_directory(".")

        actions = []
        actions.append({"dict": "INCAR", "action": {"_set": {"ISMEAR": 2}}})
        actions.append({"dict": "INCAR", "action": {"_set": {"SIGMA": 0.2}}})

        VaspModder(vi=vi).apply_actions(actions)
        return {"errors": ["IncorrectSmearing"], "actions": actions}


class ScanMetalHandler(ErrorHandler):
    """
    Check if a SCAN calculation is a metal (zero bandgap) but has been run with
    a KSPACING value appropriate for semiconductors. If this occurs, this handler
    will rerun the calculation using the KSPACING setting appropriate for metals
    (KSPACING=0.22). Note that this handler depends on values set in MPScanRelaxSet.
    """

    is_monitor = False

    def __init__(self, output_filename="vasprun.xml"):
        """
        Initializes the handler with the output file to check.

        Args:
            output_filename (str): Filename for the vasprun.xml file. Change
                this only if it is different from the default (unlikely).
        """
        self.output_filename = output_filename

    def check(self):
        """
        Check for error.
        """
        try:
            v = Vasprun(self.output_filename)
            # check whether bandgap is zero and tetrahedron smearing was used
            if v.eigenvalue_band_properties[0] == 0 and v.incar.get("KSPACING", 1) > 0.22:
                return True
        except Exception:
            pass
        return False

    def correct(self):
        """
        Perform corrections.
        """
        backup(VASP_BACKUP_FILES | {self.output_filename})
        vi = VaspInput.from_directory(".")

        _dummy_structure = Structure(
            [1, 0, 0, 0, 1, 0, 0, 0, 1],
            ["I"],
            [[0, 0, 0]],
        )
        new_vis = MPScanRelaxSet(_dummy_structure, bandgap=0)

        actions = []
        actions.append({"dict": "INCAR", "action": {"_set": {"KSPACING": new_vis.incar["KSPACING"]}}})

        VaspModder(vi=vi).apply_actions(actions)
        return {"errors": ["ScanMetal"], "actions": actions}


class LargeSigmaHandler(ErrorHandler):
    """
    When ISMEAR > 0 (Methfessel-Paxton), monitor the magnitude of the entropy
    term T*S in the OUTCAR file. If the entropy term is larger than 1 meV/atom, reduce the
    value of SIGMA. See VASP documentation for ISMEAR.
    """

    is_monitor = True

    def __init__(self):
        """
        Initializes the handler with a buffer time.
        """

    def check(self):
        """
        Check for error.
        """
        incar = Incar.from_file("INCAR")
        try:
            outcar = Outcar("OUTCAR")
        except Exception:
            # Can't perform check if Outcar not valid
            return False

        if incar.get("ISMEAR", 0) > 0:
            # Read the latest entropy term.
            outcar.read_pattern(
                {"entropy": r"entropy T\*S.*= *(\D\d*\.\d*)"}, postprocess=float, reverse=True, terminate_on_match=True
            )
            n_atoms = Structure.from_file("POSCAR").num_sites
            if outcar.data.get("entropy", []):
                entropy_per_atom = abs(np.max(outcar.data.get("entropy"))) / n_atoms

                # if more than 1 meV/atom, reduce sigma
                if entropy_per_atom > 0.001:
                    return True

        return False

    def correct(self):
        """
        Perform corrections.
        """
        backup(VASP_BACKUP_FILES)
        actions = []
        vi = VaspInput.from_directory(".")
        sigma = vi["INCAR"].get("SIGMA", 0.2)

        # Reduce SIGMA by 0.06 if larger than 0.08
        # this will reduce SIGMA from the default of 0.2 to the practical
        # minimum value of 0.02 in 3 steps
        if sigma > 0.08:
            actions.append(
                {
                    "dict": "INCAR",
                    "action": {"_set": {"SIGMA": sigma - 0.06}},
                }
            )

        VaspModder(vi=vi).apply_actions(actions)
        return {"errors": ["LargeSigma"], "actions": actions}


@deprecated(
    message="This handler is no longer supported and its use is no "
    "longer recommended. It will be removed in v2020.x."
)
class MaxForceErrorHandler(ErrorHandler):
    """
    Checks that the desired force convergence has been achieved. Otherwise
    restarts the run with smaller EDIFFG. (This is necessary since energy
    and force convergence criteria cannot be set simultaneously)
    """

    is_monitor = False

    def __init__(self, output_filename="vasprun.xml", max_force_threshold=0.25):
        """
        Args:
            input_filename (str): name of the vasp INCAR file
            output_filename (str): name to look for the vasprun
            max_force_threshold (float): Threshold for max force for
                restarting the run. (typically should be set to the value
                that the creator looks for)
        """
        self.output_filename = output_filename
        self.max_force_threshold = max_force_threshold

    def check(self):
        """
        Check for error.
        """
        try:
            v = Vasprun(self.output_filename)
            forces = np.array(v.ionic_steps[-1]["forces"])
            sdyn = v.final_structure.site_properties.get("selective_dynamics")
            if sdyn:
                forces[np.logical_not(sdyn)] = 0
            max_force = max(np.linalg.norm(forces, axis=1))
            if max_force > self.max_force_threshold and v.converged is True:
                return True
        except Exception:
            pass
        return False

    def correct(self):
        """
        Perform corrections.
        """
        backup(VASP_BACKUP_FILES | {self.output_filename})
        vi = VaspInput.from_directory(".")
        ediff = float(vi["INCAR"].get("EDIFF", 1e-4))
        ediffg = float(vi["INCAR"].get("EDIFFG", ediff * 10))
        actions = [
            {"file": "CONTCAR", "action": {"_file_copy": {"dest": "POSCAR"}}},
            {"dict": "INCAR", "action": {"_set": {"EDIFFG": ediffg * 0.5}}},
        ]
        VaspModder(vi=vi).apply_actions(actions)

        return {"errors": ["MaxForce"], "actions": actions}


class PotimErrorHandler(ErrorHandler):
    """
    Check if a run has excessively large positive energy changes.
    This is typically caused by too large a POTIM. Runs typically
    end up crashing with some other error (e.g. BRMIX) as the geometry
    gets progressively worse.
    """

    is_monitor = True

    def __init__(self, input_filename="POSCAR", output_filename="OSZICAR", dE_threshold=1):
        """
        Initializes the handler with the input and output files to check.

        Args:
            input_filename (str): This is the POSCAR file that the run
                started from. Defaults to "POSCAR". Change
                this only if it is different from the default (unlikely).
            output_filename (str): This is the OSZICAR file. Change
                this only if it is different from the default (unlikely).
            dE_threshold (float): The threshold energy change. Defaults to 1eV.
        """
        self.input_filename = input_filename
        self.output_filename = output_filename
        self.dE_threshold = dE_threshold

    def check(self):
        """
        Check for error.
        """
        try:
            oszicar = Oszicar(self.output_filename)
            n = len(Poscar.from_file(self.input_filename).structure)
            max_dE = max(s["dE"] for s in oszicar.ionic_steps[1:]) / n
            if max_dE > self.dE_threshold:
                return True
        except Exception:
            return False
        return None

    def correct(self):
        """
        Perform corrections.
        """
        backup(VASP_BACKUP_FILES)
        vi = VaspInput.from_directory(".")
        potim = float(vi["INCAR"].get("POTIM", 0.5))
        ibrion = int(vi["INCAR"].get("IBRION", 0))
        if potim < 0.2 and ibrion != 3:
            actions = [{"dict": "INCAR", "action": {"_set": {"IBRION": 3, "SMASS": 0.75}}}]
        elif potim < 0.1:
            actions = [{"dict": "INCAR", "action": {"_set": {"SYMPREC": 1e-8}}}]
        else:
            actions = [{"dict": "INCAR", "action": {"_set": {"POTIM": potim * 0.5}}}]

        VaspModder(vi=vi).apply_actions(actions)
        return {"errors": ["POTIM"], "actions": actions}


class FrozenJobErrorHandler(ErrorHandler):
    """
    Detects an error when the output file has not been updated
    in timeout seconds. Changes ALGO to Normal from Fast
    """

    is_monitor = True

    def __init__(self, output_filename="vasp.out", timeout=21600):
        """
        Initializes the handler with the output file to check.

        Args:
            output_filename (str): This is the file where the stdout for vasp
                is being redirected. The error messages that are checked are
                present in the stdout. Defaults to "vasp.out", which is the
                default redirect used by :class:`custodian.vasp.jobs.VaspJob`.
            timeout (int): The time in seconds between checks where if there
                is no activity on the output file, the run is considered
                frozen. Defaults to 3600 seconds, i.e., 1 hour.
        """
        self.output_filename = output_filename
        self.timeout = timeout

    def check(self):
        """
        Check for error.
        """
        st = os.stat(self.output_filename)
        if time.time() - st.st_mtime > self.timeout:
            return True
        return None

    def correct(self):
        """
        Perform corrections.
        """
        backup(VASP_BACKUP_FILES | {self.output_filename})

        vi = VaspInput.from_directory(".")
        actions = []
        if vi["INCAR"].get("ALGO", "Normal").lower() == "fast":
            actions.append({"dict": "INCAR", "action": {"_set": {"ALGO": "Normal"}}})
        else:
            actions.append({"dict": "INCAR", "action": {"_set": {"SYMPREC": 1e-8}}})

        VaspModder(vi=vi).apply_actions(actions)

        return {"errors": ["Frozen job"], "actions": actions}


class NonConvergingErrorHandler(ErrorHandler):
    """
    Check if a run is hitting the maximum number of electronic steps at the
    last nionic_steps ionic steps (default=10). If so, change ALGO using a
    multi-step ladder scheme or kill the job.
    """

    is_monitor = True

    def __init__(self, output_filename="OSZICAR", nionic_steps=10):
        """
        Initializes the handler with the output file to check.

        Args:
            output_filename (str): This is the OSZICAR file. Change
                this only if it is different from the default (unlikely).
            nionic_steps (int): The threshold number of ionic steps that
                needs to hit the maximum number of electronic steps for the
                run to be considered non-converging.
        """
        self.output_filename = output_filename
        self.nionic_steps = nionic_steps

    def check(self):
        """
        Check for error.
        """
        vi = VaspInput.from_directory(".")
        nelm = vi["INCAR"].get("NELM", 60)
        try:
            oszicar = Oszicar(self.output_filename)
            esteps = oszicar.electronic_steps
            if len(esteps) > self.nionic_steps:
                return all(len(e) == nelm for e in esteps[-(self.nionic_steps + 1) : -1])
        except Exception:
            pass
        return False

    def correct(self):
        """
        Perform corrections.
        """
        vi = VaspInput.from_directory(".")
        algo = vi["INCAR"].get("ALGO", "Normal").lower()
        amix = vi["INCAR"].get("AMIX", 0.4)
        bmix = vi["INCAR"].get("BMIX", 1.0)
        amin = vi["INCAR"].get("AMIN", 0.1)
        actions = []
        # Ladder from VeryFast to Fast to Normal to All
        # (except for meta-GGAs and hybrids).
        # These progressively switch to more stable but more
        # expensive algorithms.
        if vi["INCAR"].get("METAGGA", "none").lower() != "none":
            # If meta-GGA, go straight to Algo = All. Algo = All is recommended in the VASP
            # manual and some meta-GGAs explicitly say to set Algo = All for proper convergence.
            # I am using "none" here because METAGGA is a string variable and this is the default
            if algo != "all":
                actions.append({"dict": "INCAR", "action": {"_set": {"ALGO": "All"}}})
        elif vi["INCAR"].get("LHFCALC", False):
            # If a hybrid is used, do not set Algo = Fast or VeryFast. Hybrid calculations do not
            # support these algorithms, but no warning is printed.
            if algo != "all":
                actions.append({"dict": "INCAR", "action": {"_set": {"ALGO": "All"}}})
            # uncomment the line below for a backup option
            # elif algo != "damped":
            #     actions.append({"dict": "INCAR", "action": {"_set": {"ALGO": "Damped", "Time": 0.5}}})
        else:
            if algo == "veryfast":
                actions.append({"dict": "INCAR", "action": {"_set": {"ALGO": "Fast"}}})
            elif algo == "fast":
                actions.append({"dict": "INCAR", "action": {"_set": {"ALGO": "Normal"}}})
            elif algo == "normal":
                actions.append({"dict": "INCAR", "action": {"_set": {"ALGO": "All"}}})
            elif amix > 0.1 and bmix > 0.01:
                # Try linear mixing
                actions.append(
                    {
                        "dict": "INCAR",
                        "action": {"_set": {"ALGO": "Normal", "AMIX": 0.1, "BMIX": 0.01, "ICHARG": 2}},
                    }
                )
            elif bmix < 3.0 and amin > 0.01:
                # Try increasing bmix
                actions.append(
                    {
                        "dict": "INCAR",
                        "action": {"_set": {"Algo": "Normal", "AMIN": 0.01, "BMIX": 3.0, "ICHARG": 2}},
                    }
                )

        if actions:
            backup(VASP_BACKUP_FILES)
            VaspModder(vi=vi).apply_actions(actions)
            return {"errors": ["Non-converging job"], "actions": actions}
        # Unfixable error. Just return None for actions.
        return {"errors": ["Non-converging job"], "actions": None}

    @classmethod
    def from_dict(cls, d):
        """
        Custom from_dict method to preserve backwards compatibility with
        older versions of Custodian.
        """
        if "change_algo" in d:
            del d["change_algo"]
        return cls(
            output_filename=d.get("output_filename", "OSZICAR"),
            nionic_steps=d.get("nionic_steps", 10),
        )


class WalltimeHandler(ErrorHandler):
    """
    Check if a run is nearing the walltime. If so, write a STOPCAR with
    LSTOP or LABORT = .True.. You can specify the walltime either in the init (
    which is unfortunately necessary for SGE and SLURM systems. If you happen
    to be running on a PBS system and the PBS_WALLTIME variable is in the run
    environment, the wall time will be automatically determined if not set.
    """

    is_monitor = True

    # The WalltimeHandler should not terminate as we want VASP to terminate
    # itself naturally with the STOPCAR.
    is_terminating = False

    # This handler will be unrecoverable, but custodian shouldn't raise an
    # error
    raises_runtime_error = False

    def __init__(self, wall_time=None, buffer_time=300, electronic_step_stop=False):
        """
        Initializes the handler with a buffer time.

        Args:
            wall_time (int): Total walltime in seconds. If this is None and
                the job is running on a PBS system, the handler will attempt to
                determine the walltime from the PBS_WALLTIME environment
                variable. If the wall time cannot be determined or is not
                set, this handler will have no effect.
            buffer_time (int): The min amount of buffer time in secs at the
                end that the STOPCAR will be written. The STOPCAR is written
                when the time remaining is < the higher of 3 x the average
                time for each ionic step and the buffer time. Defaults to
                300 secs, which is the default polling time of Custodian.
                This is typically sufficient for the current ionic step to
                complete. But if other operations are being performed after
                the run has stopped, the buffer time may need to be increased
                accordingly.
            electronic_step_stop (bool): Whether to check for electronic steps
                instead of ionic steps (e.g. for static runs on large systems or
                static HSE runs, ...). Be careful that results such as density
                or wavefunctions might not be converged at the electronic level.
                Should be used with LWAVE = .True. to be useful. If this is
                True, the STOPCAR is written with LABORT = .TRUE. instead of
                LSTOP = .TRUE.
        """
        if wall_time is not None:
            self.wall_time = wall_time
        elif "PBS_WALLTIME" in os.environ:
            self.wall_time = int(os.environ["PBS_WALLTIME"])
        elif "SBATCH_TIMELIMIT" in os.environ:
            self.wall_time = int(os.environ["SBATCH_TIMELIMIT"])
        else:
            self.wall_time = None
        self.buffer_time = buffer_time
        # Sets CUSTODIAN_WALLTIME_START as the start time to use for
        # future jobs in the same batch environment.  Can also be
        # set manually be the user in the batch environment.
        if "CUSTODIAN_WALLTIME_START" in os.environ:
            self.start_time = datetime.datetime.strptime(
                os.environ["CUSTODIAN_WALLTIME_START"], "%a %b %d %H:%M:%S %Z %Y"
            )
        else:
            self.start_time = datetime.datetime.now()
            os.environ["CUSTODIAN_WALLTIME_START"] = datetime.datetime.strftime(
                self.start_time, "%a %b %d %H:%M:%S UTC %Y"
            )

        self.electronic_step_stop = electronic_step_stop
        self.electronic_steps_timings = [0]
        self.prev_check_time = self.start_time

    def check(self):
        """
        Check for error.
        """
        if self.wall_time:
            run_time = datetime.datetime.now() - self.start_time
            total_secs = run_time.total_seconds()
            outcar = Outcar("OUTCAR")
            if not self.electronic_step_stop:
                # Determine max time per ionic step.
                outcar.read_pattern({"timings": r"LOOP\+.+real time(.+)"}, postprocess=float)
                time_per_step = np.max(outcar.data.get("timings")) if outcar.data.get("timings", []) else 0
            else:
                # Determine max time per electronic step.
                outcar.read_pattern({"timings": "LOOP:.+real time(.+)"}, postprocess=float)
                time_per_step = np.max(outcar.data.get("timings")) if outcar.data.get("timings", []) else 0

            # If the remaining time is less than average time for 3
            # steps or buffer_time.
            time_left = self.wall_time - total_secs
            if time_left < max(time_per_step * 3, self.buffer_time):
                return True

        return False

    def correct(self):
        """
        Perform corrections.
        """
        content = "LSTOP = .TRUE." if not self.electronic_step_stop else "LABORT = .TRUE."
        # Write STOPCAR
        actions = [{"file": "STOPCAR", "action": {"_file_create": {"content": content}}}]

        m = Modder(actions=[FileActions])
        for a in actions:
            m.modify(a["action"], a["file"])
        return {"errors": ["Walltime reached"], "actions": None}


class CheckpointHandler(ErrorHandler):
    """
    This is not an error handler per se, but rather a checkpointer. What this
    does is that every X seconds, a STOPCAR and CHKPT will be written. This
    forces VASP to stop at the end of the next ionic step. The files are then
    copied into a subdir, and then the job is restarted. To use this proper,
    max_errors in Custodian must be set to a very high value, and you
    probably wouldn't want to use any standard VASP error handlers. The
    checkpoint will be stored in subdirs chk_#. This should be used in
    combination with the StoppedRunHandler.
    """

    is_monitor = True

    # The CheckpointHandler should not terminate as we want VASP to terminate
    # itself naturally with the STOPCAR.
    is_terminating = False

    def __init__(self, interval=3600):
        """
        Initializes the handler with an interval.

        Args:
            interval (int): Interval at which to checkpoint in seconds.
            Defaults to 3600 (1 hr).
        """
        self.interval = interval
        self.start_time = datetime.datetime.now()
        self.chk_counter = 0

    def check(self):
        """
        Check for error.
        """
        run_time = datetime.datetime.now() - self.start_time
        total_secs = run_time.seconds + run_time.days * 3600 * 24
        if total_secs > self.interval:
            return True
        return False

    def correct(self):
        """
        Perform corrections.
        """
        content = "LSTOP = .TRUE."
        chkpt_content = f'Index: {self.chk_counter}\nTime: "{datetime.datetime.now()}"'
        self.chk_counter += 1

        # Write STOPCAR
        actions = [
            {"file": "STOPCAR", "action": {"_file_create": {"content": content}}},
            {
                "file": "chkpt.yaml",
                "action": {"_file_create": {"content": chkpt_content}},
            },
        ]

        m = Modder(actions=[FileActions])
        for a in actions:
            m.modify(a["action"], a["file"])

        # Reset the clock.
        self.start_time = datetime.datetime.now()

        return {"errors": ["Checkpoint reached"], "actions": actions}

    def __str__(self):
        return f"CheckpointHandler with interval {self.interval}"


class StoppedRunHandler(ErrorHandler):
    """
    This is not an error handler per se, but rather a checkpointer. What this
    does is that every X seconds, a STOPCAR will be written. This forces VASP to
    stop at the end of the next ionic step. The files are then copied into a
    subdir, and then the job is restarted. To use this proper, max_errors in
    Custodian must be set to a very high value, and you probably wouldn't
    want to use any standard VASP error handlers. The checkpoint will be
    stored in subdirs chk_#. This should be used in combination with the
    StoppedRunHandler.
    """

    is_monitor = False

    # The CheckpointHandler should not terminate as we want VASP to terminate
    # itself naturally with the STOPCAR.
    is_terminating = False

    def __init__(self):
        """
        Dummy init.
        """
        pass

    def check(self):
        """
        Check for error.
        """
        return os.path.exists("chkpt.yaml")

    def correct(self):
        """
        Perform corrections.
        """
        d = loadfn("chkpt.yaml")
        i = d["Index"]
        name = shutil.make_archive(os.path.join(os.getcwd(), f"vasp.chk.{i}"), "gztar")

        actions = [{"file": "CONTCAR", "action": {"_file_copy": {"dest": "POSCAR"}}}]

        m = Modder(actions=[FileActions])
        for a in actions:
            m.modify(a["action"], a["file"])

        actions.append({"Checkpoint": name})

        return {"errors": ["Stopped run."], "actions": actions}


class PositiveEnergyErrorHandler(ErrorHandler):
    """
    Check if a run has positive absolute energy.
    If so, change ALGO from Fast to Normal or kill the job.
    """

    is_monitor = True

    def __init__(self, output_filename="OSZICAR"):
        """
        Initializes the handler with the output file to check.

        Args:
            output_filename (str): This is the OSZICAR file. Change
                this only if it is different from the default (unlikely).
        """
        self.output_filename = output_filename

    def check(self):
        """
        Check for error.
        """
        try:
            oszicar = Oszicar(self.output_filename)
            if oszicar.final_energy > 0:
                return True
        except Exception:
            pass
        return False

    def correct(self):
        """
        Perform corrections.
        """
        # change ALGO = Fast to Normal if ALGO is !Normal
        vi = VaspInput.from_directory(".")
        algo = vi["INCAR"].get("ALGO", "Normal").lower()
        if algo not in ["normal", "n"]:
            backup(VASP_BACKUP_FILES)
            actions = [{"dict": "INCAR", "action": {"_set": {"ALGO": "Normal"}}}]
            VaspModder(vi=vi).apply_actions(actions)
            return {"errors": ["Positive energy"], "actions": actions}
        if algo == "normal":
            potim = float(vi["INCAR"].get("POTIM", 0.5)) / 2.0
            actions = [{"dict": "INCAR", "action": {"_set": {"POTIM": potim}}}]
            VaspModder(vi=vi).apply_actions(actions)
            return {"errors": ["Positive energy"], "actions": actions}
        # Unfixable error. Just return None for actions.
        return {"errors": ["Positive energy"], "actions": None}<|MERGE_RESOLUTION|>--- conflicted
+++ resolved
@@ -509,11 +509,7 @@
             # There is something very wrong about the value of NBANDS. We don't make
             # any updates to NBANDS though because it's likely the user screwed something
             # up pretty badly during setup. For instance, this has happened to me if
-<<<<<<< HEAD
-            # MAGMOM = 1.0 2*nan or something similar.
-=======
             # MAGMOM = 2*nan or something similar.
->>>>>>> 570e3732
 
             # Unfixable error. Just return None for actions.
             return {"errors": ["nbands_not_sufficient"], "actions": None}
