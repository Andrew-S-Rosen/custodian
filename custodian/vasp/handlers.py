"""
This module implements specific error handlers for VASP runs. These handlers
try to detect common errors in vasp runs and attempt to fix them on the fly
by modifying the input files.
"""

import datetime
import logging
import operator
import os
import re
import shutil
import time
import warnings
from collections import Counter
from functools import reduce

import numpy as np
from monty.dev import deprecated
from monty.os.path import zpath
from monty.serialization import loadfn
from pymatgen.core.structure import Structure
from pymatgen.io.vasp.inputs import Incar, Kpoints, Poscar, VaspInput
from pymatgen.io.vasp.outputs import Oszicar, Outcar, Vasprun
from pymatgen.io.vasp.sets import MPScanRelaxSet
from pymatgen.transformations.standard_transformations import SupercellTransformation

from custodian.ansible.actions import FileActions
from custodian.ansible.interpreter import Modder
from custodian.custodian import ErrorHandler
from custodian.utils import backup
from custodian.vasp.interpreter import VaspModder

__author__ = "Shyue Ping Ong, William Davidson Richards, Anubhav Jain, Wei Chen, Stephen Dacek, Andrew Rosen"
__version__ = "0.1"
__maintainer__ = "Shyue Ping Ong"
__email__ = "ongsp@ucsd.edu"
__status__ = "Beta"
__date__ = "2/4/13"

VASP_BACKUP_FILES = {
    "INCAR",
    "KPOINTS",
    "POSCAR",
    "OUTCAR",
    "CONTCAR",
    "OSZICAR",
    "vasprun.xml",
    "vasp.out",
    "std_err.txt",
}


class VaspErrorHandler(ErrorHandler):
    """
    Master VaspErrorHandler class that handles a number of common errors
    that occur during VASP runs.
    """

    is_monitor = True

    error_msgs = {
        "tet": [
            "Tetrahedron method fails",
            "tetrahedron method fails",
            "Fatal error detecting k-mesh",
            "Fatal error: unable to match k-point",
            "Routine TETIRR needs special values",
            "Tetrahedron method fails (number of k-points < 4)",
            "BZINTS",
        ],
        "inv_rot_mat": ["rotation matrix was not found (increase SYMPREC)"],
        "brmix": ["BRMIX: very serious problems"],
        "subspacematrix": ["WARNING: Sub-Space-Matrix is not hermitian in DAV"],
        "tetirr": ["Routine TETIRR needs special values"],
        "incorrect_shift": ["Could not get correct shifts"],
        "real_optlay": ["REAL_OPTLAY: internal error", "REAL_OPT: internal ERROR"],
        "rspher": ["ERROR RSPHER"],
        "dentet": ["DENTET"],
        "too_few_bands": ["TOO FEW BANDS"],
        "triple_product": ["ERROR: the triple product of the basis vectors"],
        "rot_matrix": ["Found some non-integer element in rotation matrix", "SGRCON"],
        "brions": ["BRIONS problems: POTIM should be increased"],
        "pricel": ["internal error in subroutine PRICEL"],
        "zpotrf": ["LAPACK: Routine ZPOTRF failed"],
        "amin": ["One of the lattice vectors is very long (>50 A), but AMIN"],
        "zbrent": ["ZBRENT: fatal internal in", "ZBRENT: fatal error in bracketing"],
        "pssyevx": ["ERROR in subspace rotation PSSYEVX"],
        "eddrmm": ["WARNING in EDDRMM: call to ZHEGV failed"],
        "edddav": ["Error EDDDAV: Call to ZHEGV failed"],
        "algo_tet": ["ALGO=A and IALGO=5X tend to fail"],
        "grad_not_orth": ["EDWAV: internal error, the gradient is not orthogonal"],
        "nicht_konv": ["ERROR: SBESSELITER : nicht konvergent"],
        "zheev": ["ERROR EDDIAG: Call to routine ZHEEV failed!"],
        "elf_kpar": ["ELF: KPAR>1 not implemented"],
        "elf_ncl": ["WARNING: ELF not implemented for non collinear case"],
        "rhosyg": ["RHOSYG"],
        "posmap": ["POSMAP"],
        "point_group": ["group operation missing"],
        "symprec_noise": ["determination of the symmetry of your systems shows a strong"],
        "dfpt_ncore": ["PEAD routines do not work for NCORE", "remove the tag NPAR from the INCAR file"],
        "bravais": ["Inconsistent Bravais lattice"],
<<<<<<< HEAD
        "nbands_not_sufficient": ["number of bands is not sufficient"],
=======
        "hnform": ["HNFORM: k-point generating"],
>>>>>>> 21d78d1f
    }

    def __init__(
        self,
        output_filename="vasp.out",
        natoms_large_cell=None,
        errors_subset_to_catch=None,
        vtst_fixes=False,
    ):
        """
        Initializes the handler with the output file to check.

        Args:
            output_filename (str): This is the file where the stdout for vasp
                is being redirected. The error messages that are checked are
                present in the stdout. Defaults to "vasp.out", which is the
                default redirect used by :class:`custodian.vasp.jobs.VaspJob`.
            natoms_large_cell (int): Number of atoms threshold to treat cell
                as large. Affects the correction of certain errors. Defaults to
                None (not used). Deprecated.
            errors_subset_to_detect (list): A subset of errors to catch. The
                default is None, which means all supported errors are detected.
                Use this to only catch only a subset of supported errors.
                E.g., ["eddrrm", "zheev"] will only catch the eddrmm and zheev
                errors, and not others. If you wish to only excluded one or
                two of the errors, you can create this list by the following
                lines:
            vtst_fixes (bool): Whether to consider VTST optimizers. Defaults to
                False for compatibility purposes.

                ```
                subset = list(VaspErrorHandler.error_msgs.keys())
                subset.pop("eddrrm")

                handler = VaspErrorHandler(errors_subset_to_catch=subset)
                ```
        """
        self.output_filename = output_filename
        self.errors = set()
        self.error_count = Counter()
        # threshold of number of atoms to treat the cell as large.
        self.natoms_large_cell = natoms_large_cell  # (deprecated)
        if self.natoms_large_cell:
            warnings.warn(
                "natoms_large_cell is deprecated and currently does nothing.",
                DeprecationWarning,
            )
        self.errors_subset_to_catch = errors_subset_to_catch or list(VaspErrorHandler.error_msgs.keys())
        self.vtst_fixes = vtst_fixes
        self.logger = logging.getLogger(self.__class__.__name__)

    def check(self):
        """
        Check for error.
        """
        incar = Incar.from_file("INCAR")
        self.errors = set()
        error_msgs = set()
        with open(self.output_filename) as file:
            text = file.read()
            for err in self.errors_subset_to_catch:
                for msg in self.error_msgs[err]:
                    if text.find(msg) != -1:
                        # this checks if we want to run a charged
                        # computation (e.g., defects) if yes we don't
                        # want to kill it because there is a change in
                        # e-density (brmix error)
                        if err == "brmix" and "NELECT" in incar:
                            continue
                        self.errors.add(err)
                        error_msgs.add(msg)
        for msg in error_msgs:
            self.logger.error(msg, extra={"incar": incar.as_dict()})
        return len(self.errors) > 0

    def correct(self):
        """
        Perform corrections.
        """
        backup(VASP_BACKUP_FILES | {self.output_filename})
        actions = []
        vi = VaspInput.from_directory(".")

        if self.errors.intersection(["tet", "dentet"]):
            if vi["INCAR"].get("KSPACING"):
                # decrease KSPACING by 20% in each direction (approximately double no. of kpoints)
                actions.append(
                    {
                        "dict": "INCAR",
                        "action": {"_set": {"KSPACING": vi["INCAR"].get("KSPACING") * 0.8}},
                    }
                )
            else:
                actions.append({"dict": "INCAR", "action": {"_set": {"ISMEAR": 0, "SIGMA": 0.05}}})

        if "inv_rot_mat" in self.errors:
            actions.append({"dict": "INCAR", "action": {"_set": {"SYMPREC": 1e-8}}})

        if "brmix" in self.errors:
            # If there is not a valid OUTCAR already, increment
            # error count to 1 to skip first fix
            if self.error_count["brmix"] == 0:
                try:
                    assert Outcar(zpath(os.path.join(os.getcwd(), "OUTCAR"))).is_stopped is False
                except Exception:
                    self.error_count["brmix"] += 1

            if self.error_count["brmix"] == 0:
                # Valid OUTCAR - simply rerun the job and increment
                # error count for next time
                actions.append({"dict": "INCAR", "action": {"_set": {"ISTART": 1}}})
                self.error_count["brmix"] += 1

            elif self.error_count["brmix"] == 1:
                # Use Kerker mixing w/default values for other parameters
                actions.append({"dict": "INCAR", "action": {"_set": {"IMIX": 1}}})
                self.error_count["brmix"] += 1

            elif self.error_count["brmix"] == 2 and vi["KPOINTS"].style == Kpoints.supported_modes.Gamma:
                actions.append(
                    {
                        "dict": "KPOINTS",
                        "action": {"_set": {"generation_style": "Monkhorst"}},
                    }
                )
                actions.append({"dict": "INCAR", "action": {"_unset": {"IMIX": 1}}})
                self.error_count["brmix"] += 1

            elif self.error_count["brmix"] in [2, 3] and vi["KPOINTS"].style == Kpoints.supported_modes.Monkhorst:
                actions.append(
                    {
                        "dict": "KPOINTS",
                        "action": {"_set": {"generation_style": "Gamma"}},
                    }
                )
                actions.append({"dict": "INCAR", "action": {"_unset": {"IMIX": 1}}})
                self.error_count["brmix"] += 1

                if vi["KPOINTS"].num_kpts < 1:
                    all_kpts_even = all(n % 2 == 0 for n in vi["KPOINTS"].kpts[0])
                    if all_kpts_even:
                        new_kpts = (tuple(n + 1 for n in vi["KPOINTS"].kpts[0]),)
                        actions.append(
                            {
                                "dict": "KPOINTS",
                                "action": {"_set": {"kpoints": new_kpts}},
                            }
                        )

            else:
                actions.append({"dict": "INCAR", "action": {"_set": {"ISYM": 0}}})
                if vi["KPOINTS"] is not None:
                    if vi["KPOINTS"].style == Kpoints.supported_modes.Monkhorst:
                        actions.append(
                            {
                                "dict": "KPOINTS",
                                "action": {"_set": {"generation_style": "Gamma"}},
                            }
                        )

                # Based on VASP forum's recommendation, you should delete the
                # CHGCAR and WAVECAR when dealing with this error.
                if vi["INCAR"].get("ICHARG", 0) < 10:
                    actions.append(
                        {
                            "file": "CHGCAR",
                            "action": {"_file_delete": {"mode": "actual"}},
                        }
                    )
                    actions.append(
                        {
                            "file": "WAVECAR",
                            "action": {"_file_delete": {"mode": "actual"}},
                        }
                    )

        if "zpotrf" in self.errors:
            # Usually caused by short bond distances. If on the first step,
            # volume needs to be increased. Otherwise, it was due to a step
            # being too big and POTIM should be decreased.  If a static run
            # try turning off symmetry.
            try:
                oszicar = Oszicar("OSZICAR")
                nsteps = len(oszicar.ionic_steps)
            except Exception:
                nsteps = 0

            if nsteps >= 1:
                potim = round(vi["INCAR"].get("POTIM", 0.5) / 2.0, 2)
                actions.append({"dict": "INCAR", "action": {"_set": {"ISYM": 0, "POTIM": potim}}})
            elif vi["INCAR"].get("NSW", 0) == 0 or vi["INCAR"].get("ISIF", 0) in range(3):
                actions.append({"dict": "INCAR", "action": {"_set": {"ISYM": 0}}})
            else:
                s = vi["POSCAR"].structure
                s.apply_strain(0.2)
                actions.append({"dict": "POSCAR", "action": {"_set": {"structure": s.as_dict()}}})

            # Based on VASP forum's recommendation, you should delete the
            # CHGCAR and WAVECAR when dealing with this error.
            if vi["INCAR"].get("ICHARG", 0) < 10:
                actions.append({"file": "CHGCAR", "action": {"_file_delete": {"mode": "actual"}}})
                actions.append({"file": "WAVECAR", "action": {"_file_delete": {"mode": "actual"}}})

        if self.errors.intersection(["subspacematrix"]):
            if self.error_count["subspacematrix"] == 0:
                actions.append({"dict": "INCAR", "action": {"_set": {"LREAL": False}}})
            elif self.error_count["subspacematrix"] == 1:
                actions.append({"dict": "INCAR", "action": {"_set": {"PREC": "Accurate"}}})
            self.error_count["subspacematrix"] += 1

        if self.errors.intersection(["rspher", "real_optlay", "nicht_konv"]):
            if vi["INCAR"].get("LREAL", False) is not False:
                actions.append({"dict": "INCAR", "action": {"_set": {"LREAL": False}}})

        if self.errors.intersection(["tetirr", "incorrect_shift"]):

            if vi["KPOINTS"] is not None:
                if vi["KPOINTS"].style == Kpoints.supported_modes.Monkhorst:
                    actions.append(
                        {
                            "dict": "KPOINTS",
                            "action": {"_set": {"generation_style": "Gamma"}},
                        }
                    )

        if "rot_matrix" in self.errors:
            if vi["KPOINTS"] is not None:
                if vi["KPOINTS"].style == Kpoints.supported_modes.Monkhorst:
                    actions.append(
                        {
                            "dict": "KPOINTS",
                            "action": {"_set": {"generation_style": "Gamma"}},
                        }
                    )
            else:
                actions.append({"dict": "INCAR", "action": {"_set": {"ISYM": 0}}})

        if "amin" in self.errors:
            actions.append({"dict": "INCAR", "action": {"_set": {"AMIN": "0.01"}}})

        if "triple_product" in self.errors:
            s = vi["POSCAR"].structure
            trans = SupercellTransformation(((1, 0, 0), (0, 0, 1), (0, 1, 0)))
            new_s = trans.apply_transformation(s)
            actions.append(
                {
                    "dict": "POSCAR",
                    "action": {"_set": {"structure": new_s.as_dict()}},
                    "transformation": trans.as_dict(),
                }
            )

        if "pricel" in self.errors:
            actions.append({"dict": "INCAR", "action": {"_set": {"SYMPREC": 1e-8, "ISYM": 0}}})

        if "brions" in self.errors:

            # Copy CONTCAR to POSCAR so we do not lose our progress.
            actions.append({"file": "CONTCAR", "action": {"_file_copy": {"dest": "POSCAR"}}})

            # By default, increase POTIM per the VASP error message. But if that does not work,
            # we should try IBRION = 2 since it is less sensitive to POTIM.
            potim = round(vi["INCAR"].get("POTIM", 0.5) + 0.1, 2)
            if self.error_count["brions"] == 1 and vi["INCAR"].get("IBRION", 0) == 1:
                # Reset POTIM to default value and switch to IBRION = 2
                actions.append({"dict": "INCAR", "action": {"_set": {"IBRION": 2, "POTIM": 0.5}}})
            else:
                # Increase POTIM
                actions.append({"dict": "INCAR", "action": {"_set": {"POTIM": potim}}})
            self.error_count["brions"] += 1

        if "zbrent" in self.errors:
            # ZBRENT is caused by numerical noise in the forces, often near the PES minimum
            # This is often a severe problem for systems with many atoms, flexible
            # structures (e.g. zeolites, MOFs), and surfaces with adsorbates present. It is
            # a tricky one to resolve and generally occurs with IBRION = 2, which is otherwise
            # a fairly robust optimization algorithm.
            #
            # VASP recommends moving CONTCAR to POSCAR and tightening EDIFF to improve the forces.
            # That is our first option, along with setting NELMIN to 8 to ensure the forces are
            # high quality. Our backup option if this does not help is to switch to IBRION = 1.
            #
            # If the user has specified vtst_fixes = True, we instead switch right away to FIRE, which is known
            # to be much more robust near the PES minimum. It is not the default because it requires
            # VTST to be installed.

            ediff = vi["INCAR"].get("EDIFF", 1e-4)

            # Copy CONTCAR to POSCAR. This should always be done so we don't lose our progress.
            actions.append({"file": "CONTCAR", "action": {"_file_copy": {"dest": "POSCAR"}}})

            # Tighten EDIFF per the VASP warning message. We tighten it by a factor of 10 unless
            # it is > 1e-6 (in which case we set it to 1e-6) or 1e-8 in which case we stop tightening
            if ediff > 1e-8:
                if ediff > 1e-6:
                    actions.append({"dict": "INCAR", "action": {"_set": {"EDIFF": 1e-6}}})
                else:
                    actions.append({"dict": "INCAR", "action": {"_set": {"EDIFF": ediff / 10}}})

            # Set NELMIN to 8 to further ensure we have accurate forces. NELMIN of 4 to 8 is also
            # recommended if IBRION = 1 is set anyway.
            if vi["INCAR"].get("NELMIN", 2) < 8:
                actions.append({"dict": "INCAR", "action": {"_set": {"NELMIN": 8}}})

            # FIRE almost always resolves this issue but requires VTST to be installed. We provide
            # it as a non-default option for the user. It is also not very sensitive to POTIM, unlike
            # IBRION = 1. FIRE requires accurate forces but is unlikely to run into the zbrent issue.
            # Since accurate forces are required for FIRE, we also need EDIFF to be tight and NELMIN
            # to be set, e.g. to 8. This was already done above.
            if self.vtst_fixes:
                if vi["INCAR"].get("IOPT", 0) != 7:
                    actions.append({"dict": "INCAR", "action": {"_set": {"IOPT": 7, "IBRION": 3, "POTIM": 0}}})
            else:
                # By default, we change IBRION to 1 if the first CONTCAR to POSCAR swap did not work.
                # We do not do this right away because IBRION = 1 is very sensitive to POTIM, which may
                # cause a brions error downstream. We want to avoid the loop condition of zbrent -->
                # switch to IBRION = 1 --> brions --> increase POTIM --> brions --> switch back to IBRION = 2
                # --> zbrent --> and so on. The best way to avoid this is trying to get it to converge in the
                # first place without switching IBRION to 1.
                if self.error_count["zbrent"] == 1:
                    actions.append({"dict": "INCAR", "action": {"_set": {"IBRION": 1}}})

            self.error_count["zbrent"] += 1

        if "too_few_bands" in self.errors:
            if "NBANDS" in vi["INCAR"]:
                nbands = vi["INCAR"]["NBANDS"]
            else:
                with open("OUTCAR") as f:
                    for line in f:
                        if "NBANDS" in line:
                            try:
                                d = line.split("=")
                                nbands = int(d[-1].strip())
                                break
                            except (IndexError, ValueError):
                                pass
            actions.append({"dict": "INCAR", "action": {"_set": {"NBANDS": int(1.1 * nbands)}}})

        if "pssyevx" in self.errors:
            actions.append({"dict": "INCAR", "action": {"_set": {"ALGO": "Normal"}}})
        if "eddrmm" in self.errors:
            # RMM algorithm is not stable for this calculation
            if vi["INCAR"].get("ALGO", "Normal").lower() in ["fast", "veryfast"]:
                actions.append({"dict": "INCAR", "action": {"_set": {"ALGO": "Normal"}}})
            else:
                potim = round(vi["INCAR"].get("POTIM", 0.5) / 2.0, 2)
                actions.append({"dict": "INCAR", "action": {"_set": {"POTIM": potim}}})
            if vi["INCAR"].get("ICHARG", 0) < 10:
                actions.append({"file": "CHGCAR", "action": {"_file_delete": {"mode": "actual"}}})
                actions.append({"file": "WAVECAR", "action": {"_file_delete": {"mode": "actual"}}})

        if "edddav" in self.errors:
            if vi["INCAR"].get("ICHARG", 0) < 10:
                actions.append({"file": "CHGCAR", "action": {"_file_delete": {"mode": "actual"}}})
            actions.append({"dict": "INCAR", "action": {"_set": {"ALGO": "All"}}})

        if "algo_tet" in self.errors:
            # ALGO=All/Damped / IALGO=5X often fails with ISMEAR < 0. There are two options VASP
            # suggests: 1) Use ISMEAR = 0 (and a small sigma) to get the SCF to converge.
            # 2) Use ALGO = Damped but only *after* an ISMEAR = 0 run where the wavefunction
            # has been stored and read in for the subsequent run.
            #
            # For simplicity, we go with Option 1 here, but if the user wants high-quality
            # DOS then they should consider running a subsequent job with ISMEAR = -5 and
            # ALGO = Damped, provided the wavefunction has been stored.
            if vi["INCAR"].get("ISMEAR", 1) < 0:
                actions.append({"dict": "INCAR", "action": {"_set": {"ISMEAR": 0, "SIGMA": 0.05}}})
                if vi["INCAR"].get("NEDOS") or vi["INCAR"].get("EMIN") or vi["INCAR"].get("EMAX"):
                    warnings.warn(
                        "This looks like a DOS run. You may want to follow-up this job with ALGO = Damped"
                        " and ISMEAR = -5, using the wavefunction from the current job.",
                        UserWarning,
                    )

        if "grad_not_orth" in self.errors:
            # Often coincides with algo_tet, in which the algo_tet error handler will also resolve grad_not_orth.
            # When not present alongside algo_tet, the grad_not_orth error is due to how VASP is compiled.
            # Depending on the optimization flag and choice of compiler, the ALGO = All and Damped algorithms
            # may not work. The only fix is either to change ALGO or to recompile VASP. Since meta-GGAs/hybrids
            # are often used with ALGO = All (and hybrids are incompatible with ALGO = VeryFast/Fast and slow with
            # ALGO = Normal), we do not adjust ALGO in these cases.
            if vi["INCAR"].get("METAGGA", "none") == "none" and not vi["INCAR"].get("LHFCALC", False):
                if vi["INCAR"].get("ALGO", "Normal").lower() in ["all", "damped"]:
                    actions.append({"dict": "INCAR", "action": {"_set": {"ALGO": "Fast"}}})
                elif 53 <= vi["INCAR"].get("IALGO", 38) <= 58:
                    actions.append({"dict": "INCAR", "action": {"_set": {"ALGO": "Fast"}, "_unset": {"IALGO": 38}}})
            if "algo_tet" not in self.errors:
                warnings.warn(
                    "EDWAV error reported by VASP without a simultaneous algo_tet error. You may wish to consider "
                    "recompiling VASP with the -O1 optimization if you used -O2 and this error keeps cropping up."
                )

        if "zheev" in self.errors:
            if vi["INCAR"].get("ALGO", "Normal").lower() != "exact":
                actions.append({"dict": "INCAR", "action": {"_set": {"ALGO": "Exact"}}})
        if "elf_kpar" in self.errors:
            actions.append({"dict": "INCAR", "action": {"_set": {"KPAR": 1}}})

        if "rhosyg" in self.errors:
            if vi["INCAR"].get("SYMPREC", 1e-4) == 1e-4:
                actions.append({"dict": "INCAR", "action": {"_set": {"ISYM": 0}}})
            actions.append({"dict": "INCAR", "action": {"_set": {"SYMPREC": 1e-4}}})

        if "posmap" in self.errors:
            # VASP advises to decrease or increase SYMPREC by an order of magnitude
            # the default SYMPREC value is 1e-5
            if self.error_count["posmap"] == 0:
                # first, reduce by 10x
                orig_symprec = vi["INCAR"].get("SYMPREC", 1e-5)
                actions.append({"dict": "INCAR", "action": {"_set": {"SYMPREC": orig_symprec / 10}}})
            elif self.error_count["posmap"] == 1:
                # next, increase by 100x (10x the original)
                orig_symprec = vi["INCAR"].get("SYMPREC", 1e-6)
                actions.append({"dict": "INCAR", "action": {"_set": {"SYMPREC": orig_symprec * 100}}})
            self.error_count["posmap"] += 1

        if "point_group" in self.errors:
            actions.append({"dict": "INCAR", "action": {"_set": {"ISYM": 0}}})

        if "symprec_noise" in self.errors:
            if (vi["INCAR"].get("ISYM", 2) > 0) and (vi["INCAR"].get("SYMPREC", 1e-5) > 1e-6):
                actions.append({"dict": "INCAR", "action": {"_set": {"SYMPREC": 1e-6}}})
            else:
                actions.append({"dict": "INCAR", "action": {"_set": {"ISYM": 0}}})

        if "dfpt_ncore" in self.errors:
            # note that when using "_unset" action, the value is ignored
            if "NCORE" in vi["INCAR"]:
                actions.append({"dict": "INCAR", "action": {"_unset": {"NCORE": 0}}})
            if "NPAR" in vi["INCAR"]:
                actions.append({"dict": "INCAR", "action": {"_unset": {"NPAR": 0}}})

        if "bravais" in self.errors:
            # VASP recommends refining the lattice parameters or changing SYMPREC.
            # Appears to occurs when SYMPREC is very low, so we will change it to
            # the default if it's not already. If it's the default, we will x 10.
            symprec = vi["INCAR"].get("SYMPREC", 1e-5)
            if symprec < 1e-5:
                actions.append({"dict": "INCAR", "action": {"_set": {"SYMPREC": 1e-5}}})
            else:
                actions.append({"dict": "INCAR", "action": {"_set": {"SYMPREC": symprec * 10}}})

<<<<<<< HEAD
        if "nbands_not_sufficient" in self.errors:
            # There is something very wrong about the value of NBANDS. We don't make
            # any updates to NBANDS though because it's likely the user screwed something
            # up pretty badly during setup. For instance, this has happened to me if
            # MAGMOM = 2*nan or something similar.

            # Unfixable error. Just return None for actions.
            return {"errors": ["nbands_not_sufficient"], "actions": None}
=======
        if "hnform" in self.errors:
            # The only solution is to change your k-point grid or disable symmetry
            # For internal calculation compatibility's sake, we do the latter
            if vi["INCAR"].get("ISYM", 2) > 0:
                actions.append({"dict": "INCAR", "action": {"_set": {"ISYM": 0}}})
>>>>>>> 21d78d1f

        VaspModder(vi=vi).apply_actions(actions)
        return {"errors": list(self.errors), "actions": actions}


class LrfCommutatorHandler(ErrorHandler):
    """
    Corrects LRF_COMMUTATOR errors by setting LPEAD=True if not already set.
    Note that switching LPEAD=T can slightly change results versus the
    default due to numerical evaluation of derivatives.
    """

    is_monitor = True

    error_msgs = {"lrf_comm": ["LRF_COMMUTATOR internal error"]}

    def __init__(self, output_filename="std_err.txt"):
        """
        Initializes the handler with the output file to check.

        Args:
            output_filename (str): This is the file where the stderr for vasp
                is being redirected. The error messages that are checked are
                present in the stderr. Defaults to "std_err.txt", which is the
                default redirect used by :class:`custodian.vasp.jobs.VaspJob`.
        """
        self.output_filename = output_filename
        self.errors = set()
        self.error_count = Counter()

    def check(self):
        """
        Check for error.
        """
        self.errors = set()
        with open(self.output_filename) as f:
            for line in f:
                l = line.strip()
                for err, msgs in LrfCommutatorHandler.error_msgs.items():
                    for msg in msgs:
                        if l.find(msg) != -1:
                            self.errors.add(err)
        return len(self.errors) > 0

    def correct(self):
        """
        Perform corrections.
        """
        backup(VASP_BACKUP_FILES | {self.output_filename})
        actions = []
        vi = VaspInput.from_directory(".")

        if "lrf_comm" in self.errors:
            if Outcar(zpath(os.path.join(os.getcwd(), "OUTCAR"))).is_stopped is False:
                if not vi["INCAR"].get("LPEAD"):
                    actions.append({"dict": "INCAR", "action": {"_set": {"LPEAD": True}}})

        VaspModder(vi=vi).apply_actions(actions)
        return {"errors": list(self.errors), "actions": actions}


class StdErrHandler(ErrorHandler):
    """
    Master StdErr class that handles a number of common errors
    that occur during VASP runs with error messages only in
    the standard error.
    """

    is_monitor = True

    error_msgs = {
        "kpoints_trans": ["internal error in GENERATE_KPOINTS_TRANS: number of G-vector changed in star"],
        "out_of_memory": ["Allocation would exceed memory limit"],
    }

    def __init__(self, output_filename="std_err.txt"):
        """
        Initializes the handler with the output file to check.

        Args:
            output_filename (str): This is the file where the stderr for vasp
                is being redirected. The error messages that are checked are
                present in the stderr. Defaults to "std_err.txt", which is the
                default redirect used by :class:`custodian.vasp.jobs.VaspJob`.
        """
        self.output_filename = output_filename
        self.errors = set()
        self.error_count = Counter()

    def check(self):
        """
        Check for error.
        """
        self.errors = set()
        with open(self.output_filename) as f:
            for line in f:
                l = line.strip()
                for err, msgs in StdErrHandler.error_msgs.items():
                    for msg in msgs:
                        if l.find(msg) != -1:
                            self.errors.add(err)
        return len(self.errors) > 0

    def correct(self):
        """
        Perform corrections.
        """
        backup(VASP_BACKUP_FILES | {self.output_filename})
        actions = []
        vi = VaspInput.from_directory(".")

        if "kpoints_trans" in self.errors:
            if self.error_count["kpoints_trans"] == 0:
                m = reduce(operator.mul, vi["KPOINTS"].kpts[0])
                m = max(int(round(m ** (1 / 3))), 1)
                if vi["KPOINTS"].style.name.lower().startswith("m"):
                    m += m % 2
                actions.append({"dict": "KPOINTS", "action": {"_set": {"kpoints": [[m] * 3]}}})
                self.error_count["kpoints_trans"] += 1

        if "out_of_memory" in self.errors:
            if vi["INCAR"].get("KPAR", 1) > 1:
                reduced_kpar = max(vi["INCAR"].get("KPAR", 1) // 2, 1)
                actions.append({"dict": "INCAR", "action": {"_set": {"KPAR": reduced_kpar}}})

        VaspModder(vi=vi).apply_actions(actions)
        return {"errors": list(self.errors), "actions": actions}


class AliasingErrorHandler(ErrorHandler):
    """
    Master VaspErrorHandler class that handles a number of common errors
    that occur during VASP runs.
    """

    is_monitor = True

    error_msgs = {
        "aliasing": ["WARNING: small aliasing (wrap around) errors must be expected"],
        "aliasing_incar": ["Your FFT grids (NGX,NGY,NGZ) are not sufficient for an accurate"],
    }

    def __init__(self, output_filename="vasp.out"):
        """
        Initializes the handler with the output file to check.

        Args:
            output_filename (str): This is the file where the stdout for vasp
                is being redirected. The error messages that are checked are
                present in the stdout. Defaults to "vasp.out", which is the
                default redirect used by :class:`custodian.vasp.jobs.VaspJob`.
        """
        self.output_filename = output_filename
        self.errors = set()

    def check(self):
        """
        Check for error.
        """
        incar = Incar.from_file("INCAR")
        self.errors = set()
        with open(self.output_filename) as f:
            for line in f:
                l = line.strip()
                for err, msgs in AliasingErrorHandler.error_msgs.items():
                    for msg in msgs:
                        if l.find(msg) != -1:
                            # this checks if we want to run a charged
                            # computation (e.g., defects) if yes we don't
                            # want to kill it because there is a change in e-
                            # density (brmix error)
                            if err == "brmix" and "NELECT" in incar:
                                continue
                            self.errors.add(err)
        return len(self.errors) > 0

    def correct(self):
        """
        Perform corrections.
        """
        backup(VASP_BACKUP_FILES | {self.output_filename})
        actions = []
        vi = VaspInput.from_directory(".")

        if "aliasing" in self.errors:
            with open("OUTCAR") as f:
                grid_adjusted = False
                changes_dict = {}
                r = re.compile(r".+aliasing errors.*(NG.)\s*to\s*(\d+)")
                for line in f:
                    m = r.match(line)
                    if m:
                        changes_dict[m.group(1)] = int(m.group(2))
                        grid_adjusted = True
                    # Ensure that all NGX, NGY, NGZ have been checked
                    if grid_adjusted and "NGZ" in line:
                        actions.append({"dict": "INCAR", "action": {"_set": changes_dict}})
                        if vi["INCAR"].get("ICHARG", 0) < 10:
                            actions.extend(
                                [
                                    {
                                        "file": "CHGCAR",
                                        "action": {"_file_delete": {"mode": "actual"}},
                                    },
                                    {
                                        "file": "WAVECAR",
                                        "action": {"_file_delete": {"mode": "actual"}},
                                    },
                                ]
                            )
                        break

        if "aliasing_incar" in self.errors:
            # vasp seems to give different warnings depending on whether the
            # aliasing error was caused by user supplied inputs
            d = {k: 1 for k in ["NGX", "NGY", "NGZ"] if k in vi["INCAR"].keys()}
            actions.append({"dict": "INCAR", "action": {"_unset": d}})

            if vi["INCAR"].get("ICHARG", 0) < 10:
                actions.extend(
                    [
                        {
                            "file": "CHGCAR",
                            "action": {"_file_delete": {"mode": "actual"}},
                        },
                        {
                            "file": "WAVECAR",
                            "action": {"_file_delete": {"mode": "actual"}},
                        },
                    ]
                )

        VaspModder(vi=vi).apply_actions(actions)
        return {"errors": list(self.errors), "actions": actions}


class DriftErrorHandler(ErrorHandler):
    """
    Corrects for total drift exceeding the force convergence criteria.
    """

    def __init__(self, max_drift=None, to_average=3, enaug_multiply=2):
        """
        Initializes the handler with max drift
        Args:
            max_drift (float): This defines the max drift. Leaving this at the default of None gets the max_drift from
                EDFIFFG
        """

        self.max_drift = max_drift
        self.to_average = int(to_average)
        self.enaug_multiply = enaug_multiply

    def check(self):
        """
        Check for error.
        """
        incar = Incar.from_file("INCAR")
        if incar.get("EDIFFG", 0.1) >= 0 or incar.get("NSW", 0) <= 1:
            # Only activate when force relaxing and ionic steps
            # NSW check prevents accidental effects when running DFPT
            return False

        if not self.max_drift:
            self.max_drift = incar["EDIFFG"] * -1

        try:
            outcar = Outcar("OUTCAR")
        except Exception:
            # Can't perform check if Outcar not valid
            return False

        if len(outcar.data.get("drift", [])) < self.to_average:
            # Ensure enough steps to get average drift
            return False

        curr_drift = outcar.data.get("drift", [])[::-1][: self.to_average]
        curr_drift = np.average([np.linalg.norm(d) for d in curr_drift])
        return curr_drift > self.max_drift

    def correct(self):
        """
        Perform corrections.
        """
        backup(VASP_BACKUP_FILES)
        actions = []
        vi = VaspInput.from_directory(".")

        incar = vi["INCAR"]
        outcar = Outcar("OUTCAR")

        # Move CONTCAR to POSCAR
        actions.append({"file": "CONTCAR", "action": {"_file_copy": {"dest": "POSCAR"}}})

        # First try adding ADDGRID
        if not incar.get("ADDGRID", False):
            actions.append({"dict": "INCAR", "action": {"_set": {"ADDGRID": True}}})
        # Otherwise set PREC to High so ENAUG can be used to control Augmentation Grid Size
        elif incar.get("PREC", "Accurate").lower() != "high":
            actions.append({"dict": "INCAR", "action": {"_set": {"PREC": "High"}}})
            actions.append(
                {
                    "dict": "INCAR",
                    "action": {"_set": {"ENAUG": incar.get("ENCUT", 520) * 2}},
                }
            )
        # PREC is already high and ENAUG set so just increase it
        else:
            actions.append(
                {
                    "dict": "INCAR",
                    "action": {"_set": {"ENAUG": int(incar.get("ENAUG", 1040) * self.enaug_multiply)}},
                }
            )

        curr_drift = outcar.data.get("drift", [])[::-1][: self.to_average]
        curr_drift = np.average([np.linalg.norm(d) for d in curr_drift])
        VaspModder(vi=vi).apply_actions(actions)
        return {
            "errors": f"Excessive drift {curr_drift} > {self.max_drift}",
            "actions": actions,
        }


class MeshSymmetryErrorHandler(ErrorHandler):
    """
    Corrects the mesh symmetry error in VASP. This error is sometimes
    non-fatal. So this error handler only checks at the end of the run,
    and if the run has converged, no error is recorded.
    """

    is_monitor = False

    def __init__(self, output_filename="vasp.out", output_vasprun="vasprun.xml"):
        """
        Initializes the handler with the output files to check.

        Args:
            output_filename (str): This is the file where the stdout for vasp
                is being redirected. The error messages that are checked are
                present in the stdout. Defaults to "vasp.out", which is the
                default redirect used by :class:`custodian.vasp.jobs.VaspJob`.
            output_vasprun (str): Filename for the vasprun.xml file. Change
                this only if it is different from the default (unlikely).
        """
        self.output_filename = output_filename
        self.output_vasprun = output_vasprun

    def check(self):
        """
        Check for error.
        """
        msg = "Reciprocal lattice and k-lattice belong to different class of lattices."

        vi = VaspInput.from_directory(".")
        # disregard this error if KSPACING is set and no KPOINTS file is generated
        if vi["INCAR"].get("KSPACING", False):
            return False

        # According to VASP admins, you can disregard this error
        # if symmetry is off
        # Also disregard if automatic KPOINT generation is used
        if (not vi["INCAR"].get("ISYM", True)) or vi["KPOINTS"].style == Kpoints.supported_modes.Automatic:
            return False

        try:
            v = Vasprun(self.output_vasprun)
            if v.converged:
                return False
        except Exception:
            pass
        with open(self.output_filename) as f:
            for line in f:
                l = line.strip()
                if l.find(msg) != -1:
                    return True
        return False

    def correct(self):
        """
        Perform corrections.
        """
        backup(VASP_BACKUP_FILES | {self.output_filename})
        vi = VaspInput.from_directory(".")
        m = reduce(operator.mul, vi["KPOINTS"].kpts[0])
        m = max(int(round(m ** (1 / 3))), 1)
        if vi["KPOINTS"].style.name.lower().startswith("m"):
            m += m % 2
        actions = [{"dict": "KPOINTS", "action": {"_set": {"kpoints": [[m] * 3]}}}]
        VaspModder(vi=vi).apply_actions(actions)
        return {"errors": ["mesh_symmetry"], "actions": actions}


class UnconvergedErrorHandler(ErrorHandler):
    """
    Check if a run is converged.
    """

    is_monitor = False

    def __init__(self, output_filename="vasprun.xml"):
        """
        Initializes the handler with the output file to check.

        Args:
            output_vasprun (str): Filename for the vasprun.xml file. Change
                this only if it is different from the default (unlikely).
        """
        self.output_filename = output_filename

    def check(self):
        """
        Check for error.
        """
        try:
            v = Vasprun(self.output_filename)
            if not v.converged:
                return True
        except Exception:
            pass
        return False

    def correct(self):
        """
        Perform corrections.
        """
        v = Vasprun(self.output_filename)
        algo = v.incar.get("ALGO", "Normal").lower()
        actions = []
        if not v.converged_electronic:
            # Ladder from VeryFast to Fast to Normal to All
            # (except for meta-GGAs and hybrids).
            # These progressively switch to more stable but more
            # expensive algorithms.
            if v.incar.get("METAGGA", "--") != "--":
                # If meta-GGA, go straight to Algo = All. Algo = All is recommended in the VASP
                # manual and some meta-GGAs explicitly say to set Algo = All for proper convergence.
                # I am using "--" as the check for METAGGA here because this is the default in the
                # vasprun.xml file
                if algo != "all":
                    actions.append({"dict": "INCAR", "action": {"_set": {"ALGO": "All"}}})
            elif v.incar.get("LHFCALC", False):
                # If a hybrid is used, do not set Algo = Fast or VeryFast. Hybrid calculations do not
                # support these algorithms, but no warning is printed.
                if algo != "all":
                    actions.append({"dict": "INCAR", "action": {"_set": {"ALGO": "All"}}})
                # See the VASP manual section on LHFCALC for more information.
                elif algo != "damped":
                    actions.append({"dict": "INCAR", "action": {"_set": {"ALGO": "Damped", "TIME": 0.5}}})
            else:
                if algo == "veryfast":
                    actions.append({"dict": "INCAR", "action": {"_set": {"ALGO": "Fast"}}})
                elif algo == "fast":
                    actions.append({"dict": "INCAR", "action": {"_set": {"ALGO": "Normal"}}})
                elif algo == "normal":
                    actions.append({"dict": "INCAR", "action": {"_set": {"ALGO": "All"}}})
                else:
                    # Try mixing as last resort
                    new_settings = {
                        "ISTART": 1,
                        "ALGO": "Normal",
                        "NELMDL": -6,
                        "BMIX": 0.001,
                        "AMIX_MAG": 0.8,
                        "BMIX_MAG": 0.001,
                    }

                    if not all(v.incar.get(k, "") == val for k, val in new_settings.items()):
                        actions.append({"dict": "INCAR", "action": {"_set": new_settings}})

        elif not v.converged_ionic:
            # Just continue optimizing and let other handles fix ionic
            # optimizer parameters
            actions.append({"dict": "INCAR", "action": {"_set": {"IBRION": 1}}})
            actions.append({"file": "CONTCAR", "action": {"_file_copy": {"dest": "POSCAR"}}})

        if actions:
            vi = VaspInput.from_directory(".")
            backup(VASP_BACKUP_FILES)
            VaspModder(vi=vi).apply_actions(actions)
            return {"errors": ["Unconverged"], "actions": actions}

        # Unfixable error. Just return None for actions.
        return {"errors": ["Unconverged"], "actions": None}


class IncorrectSmearingHandler(ErrorHandler):
    """
    Check if a calculation is a metal (zero bandgap), has been run with
    ISMEAR=-5, and is not a static calculation, which is only appropriate for
    semiconductors. If this occurs, this handler will rerun the calculation
    using the smearing settings appropriate for metals (ISMEAR=2, SIGMA=0.2).
    """

    is_monitor = False

    def __init__(self, output_filename="vasprun.xml"):
        """
        Initializes the handler with the output file to check.

        Args:
            output_filename (str): Filename for the vasprun.xml file. Change
                this only if it is different from the default (unlikely).
        """
        self.output_filename = output_filename

    def check(self):
        """
        Check for error.
        """
        try:
            v = Vasprun(self.output_filename)
            # check whether bandgap is zero, tetrahedron smearing was used
            # and relaxation is performed.
            if v.eigenvalue_band_properties[0] == 0 and v.incar.get("ISMEAR", 1) < -3 and v.incar.get("NSW", 0) > 1:
                return True
        except Exception:
            pass
        return False

    def correct(self):
        """
        Perform corrections.
        """
        backup(VASP_BACKUP_FILES | {self.output_filename})
        vi = VaspInput.from_directory(".")

        actions = []
        actions.append({"dict": "INCAR", "action": {"_set": {"ISMEAR": 2}}})
        actions.append({"dict": "INCAR", "action": {"_set": {"SIGMA": 0.2}}})

        VaspModder(vi=vi).apply_actions(actions)
        return {"errors": ["IncorrectSmearing"], "actions": actions}


class ScanMetalHandler(ErrorHandler):
    """
    Check if a SCAN calculation is a metal (zero bandgap) but has been run with
    a KSPACING value appropriate for semiconductors. If this occurs, this handler
    will rerun the calculation using the KSPACING setting appropriate for metals
    (KSPACING=0.22). Note that this handler depends on values set in MPScanRelaxSet.
    """

    is_monitor = False

    def __init__(self, output_filename="vasprun.xml"):
        """
        Initializes the handler with the output file to check.

        Args:
            output_filename (str): Filename for the vasprun.xml file. Change
                this only if it is different from the default (unlikely).
        """
        self.output_filename = output_filename

    def check(self):
        """
        Check for error.
        """
        try:
            v = Vasprun(self.output_filename)
            # check whether bandgap is zero and tetrahedron smearing was used
            if v.eigenvalue_band_properties[0] == 0 and v.incar.get("KSPACING", 1) > 0.22:
                return True
        except Exception:
            pass
        return False

    def correct(self):
        """
        Perform corrections.
        """
        backup(VASP_BACKUP_FILES | {self.output_filename})
        vi = VaspInput.from_directory(".")

        _dummy_structure = Structure(
            [1, 0, 0, 0, 1, 0, 0, 0, 1],
            ["I"],
            [[0, 0, 0]],
        )
        new_vis = MPScanRelaxSet(_dummy_structure, bandgap=0)

        actions = []
        actions.append({"dict": "INCAR", "action": {"_set": {"KSPACING": new_vis.incar["KSPACING"]}}})

        VaspModder(vi=vi).apply_actions(actions)
        return {"errors": ["ScanMetal"], "actions": actions}


class LargeSigmaHandler(ErrorHandler):
    """
    When ISMEAR > 0 (Methfessel-Paxton), monitor the magnitude of the entropy
    term T*S in the OUTCAR file. If the entropy term is larger than 1 meV/atom, reduce the
    value of SIGMA. See VASP documentation for ISMEAR.
    """

    is_monitor = True

    def __init__(self):
        """
        Initializes the handler with a buffer time.
        """

    def check(self):
        """
        Check for error.
        """
        incar = Incar.from_file("INCAR")
        try:
            outcar = Outcar("OUTCAR")
        except Exception:
            # Can't perform check if Outcar not valid
            return False

        if incar.get("ISMEAR", 0) > 0:
            # Read the latest entropy term.
            outcar.read_pattern(
                {"entropy": r"entropy T\*S.*= *(\D\d*\.\d*)"}, postprocess=float, reverse=True, terminate_on_match=True
            )
            n_atoms = Structure.from_file("POSCAR").num_sites
            if outcar.data.get("entropy", []):
                entropy_per_atom = abs(np.max(outcar.data.get("entropy"))) / n_atoms

                # if more than 1 meV/atom, reduce sigma
                if entropy_per_atom > 0.001:
                    return True

        return False

    def correct(self):
        """
        Perform corrections.
        """
        backup(VASP_BACKUP_FILES)
        actions = []
        vi = VaspInput.from_directory(".")
        sigma = vi["INCAR"].get("SIGMA", 0.2)

        # Reduce SIGMA by 0.06 if larger than 0.08
        # this will reduce SIGMA from the default of 0.2 to the practical
        # minimum value of 0.02 in 3 steps
        if sigma > 0.08:
            actions.append(
                {
                    "dict": "INCAR",
                    "action": {"_set": {"SIGMA": sigma - 0.06}},
                }
            )

        VaspModder(vi=vi).apply_actions(actions)
        return {"errors": ["LargeSigma"], "actions": actions}


@deprecated(
    message="This handler is no longer supported and its use is no "
    "longer recommended. It will be removed in v2020.x."
)
class MaxForceErrorHandler(ErrorHandler):
    """
    Checks that the desired force convergence has been achieved. Otherwise
    restarts the run with smaller EDIFFG. (This is necessary since energy
    and force convergence criteria cannot be set simultaneously)
    """

    is_monitor = False

    def __init__(self, output_filename="vasprun.xml", max_force_threshold=0.25):
        """
        Args:
            input_filename (str): name of the vasp INCAR file
            output_filename (str): name to look for the vasprun
            max_force_threshold (float): Threshold for max force for
                restarting the run. (typically should be set to the value
                that the creator looks for)
        """
        self.output_filename = output_filename
        self.max_force_threshold = max_force_threshold

    def check(self):
        """
        Check for error.
        """
        try:
            v = Vasprun(self.output_filename)
            forces = np.array(v.ionic_steps[-1]["forces"])
            sdyn = v.final_structure.site_properties.get("selective_dynamics")
            if sdyn:
                forces[np.logical_not(sdyn)] = 0
            max_force = max(np.linalg.norm(forces, axis=1))
            if max_force > self.max_force_threshold and v.converged is True:
                return True
        except Exception:
            pass
        return False

    def correct(self):
        """
        Perform corrections.
        """
        backup(VASP_BACKUP_FILES | {self.output_filename})
        vi = VaspInput.from_directory(".")
        ediff = vi["INCAR"].get("EDIFF", 1e-4)
        ediffg = vi["INCAR"].get("EDIFFG", ediff * 10)
        actions = [
            {"file": "CONTCAR", "action": {"_file_copy": {"dest": "POSCAR"}}},
            {"dict": "INCAR", "action": {"_set": {"EDIFFG": ediffg * 0.5}}},
        ]
        VaspModder(vi=vi).apply_actions(actions)

        return {"errors": ["MaxForce"], "actions": actions}


class PotimErrorHandler(ErrorHandler):
    """
    Check if a run has excessively large positive energy changes.
    This is typically caused by too large a POTIM. Runs typically
    end up crashing with some other error (e.g. BRMIX) as the geometry
    gets progressively worse.
    """

    is_monitor = True

    def __init__(self, input_filename="POSCAR", output_filename="OSZICAR", dE_threshold=1):
        """
        Initializes the handler with the input and output files to check.

        Args:
            input_filename (str): This is the POSCAR file that the run
                started from. Defaults to "POSCAR". Change
                this only if it is different from the default (unlikely).
            output_filename (str): This is the OSZICAR file. Change
                this only if it is different from the default (unlikely).
            dE_threshold (float): The threshold energy change. Defaults to 1eV.
        """
        self.input_filename = input_filename
        self.output_filename = output_filename
        self.dE_threshold = dE_threshold

    def check(self):
        """
        Check for error.
        """
        try:
            oszicar = Oszicar(self.output_filename)
            n = len(Poscar.from_file(self.input_filename).structure)
            max_dE = max(s["dE"] for s in oszicar.ionic_steps[1:]) / n
            if max_dE > self.dE_threshold:
                return True
        except Exception:
            return False
        return None

    def correct(self):
        """
        Perform corrections.
        """
        backup(VASP_BACKUP_FILES)
        vi = VaspInput.from_directory(".")
        potim = vi["INCAR"].get("POTIM", 0.5)
        ibrion = vi["INCAR"].get("IBRION", 0)
        if potim < 0.2 and ibrion != 3:
            actions = [{"dict": "INCAR", "action": {"_set": {"IBRION": 3, "SMASS": 0.75}}}]
        elif potim < 0.1:
            actions = [{"dict": "INCAR", "action": {"_set": {"SYMPREC": 1e-8}}}]
        else:
            actions = [{"dict": "INCAR", "action": {"_set": {"POTIM": potim * 0.5}}}]

        VaspModder(vi=vi).apply_actions(actions)
        return {"errors": ["POTIM"], "actions": actions}


class FrozenJobErrorHandler(ErrorHandler):
    """
    Detects an error when the output file has not been updated
    in timeout seconds. Changes ALGO to Normal from Fast
    """

    is_monitor = True

    def __init__(self, output_filename="vasp.out", timeout=21600):
        """
        Initializes the handler with the output file to check.

        Args:
            output_filename (str): This is the file where the stdout for vasp
                is being redirected. The error messages that are checked are
                present in the stdout. Defaults to "vasp.out", which is the
                default redirect used by :class:`custodian.vasp.jobs.VaspJob`.
            timeout (int): The time in seconds between checks where if there
                is no activity on the output file, the run is considered
                frozen. Defaults to 3600 seconds, i.e., 1 hour.
        """
        self.output_filename = output_filename
        self.timeout = timeout

    def check(self):
        """
        Check for error.
        """
        st = os.stat(self.output_filename)
        if time.time() - st.st_mtime > self.timeout:
            return True
        return None

    def correct(self):
        """
        Perform corrections.
        """
        backup(VASP_BACKUP_FILES | {self.output_filename})

        vi = VaspInput.from_directory(".")
        actions = []
        if vi["INCAR"].get("ALGO", "Normal").lower() == "fast":
            actions.append({"dict": "INCAR", "action": {"_set": {"ALGO": "Normal"}}})
        else:
            actions.append({"dict": "INCAR", "action": {"_set": {"SYMPREC": 1e-8}}})

        VaspModder(vi=vi).apply_actions(actions)

        return {"errors": ["Frozen job"], "actions": actions}


class NonConvergingErrorHandler(ErrorHandler):
    """
    Check if a run is hitting the maximum number of electronic steps at the
    last nionic_steps ionic steps (default=10). If so, change ALGO using a
    multi-step ladder scheme or kill the job.
    """

    is_monitor = True

    def __init__(self, output_filename="OSZICAR", nionic_steps=10):
        """
        Initializes the handler with the output file to check.

        Args:
            output_filename (str): This is the OSZICAR file. Change
                this only if it is different from the default (unlikely).
            nionic_steps (int): The threshold number of ionic steps that
                needs to hit the maximum number of electronic steps for the
                run to be considered non-converging.
        """
        self.output_filename = output_filename
        self.nionic_steps = nionic_steps

    def check(self):
        """
        Check for error.
        """
        vi = VaspInput.from_directory(".")
        nelm = vi["INCAR"].get("NELM", 60)
        try:
            oszicar = Oszicar(self.output_filename)
            esteps = oszicar.electronic_steps
            if len(esteps) > self.nionic_steps:
                return all(len(e) == nelm for e in esteps[-(self.nionic_steps + 1) : -1])
        except Exception:
            pass
        return False

    def correct(self):
        """
        Perform corrections.
        """
        vi = VaspInput.from_directory(".")
        algo = vi["INCAR"].get("ALGO", "Normal").lower()
        amix = vi["INCAR"].get("AMIX", 0.4)
        bmix = vi["INCAR"].get("BMIX", 1.0)
        amin = vi["INCAR"].get("AMIN", 0.1)
        actions = []
        # Ladder from VeryFast to Fast to Normal to All
        # (except for meta-GGAs and hybrids).
        # These progressively switch to more stable but more
        # expensive algorithms.
        if vi["INCAR"].get("METAGGA", "none").lower() != "none":
            # If meta-GGA, go straight to Algo = All. Algo = All is recommended in the VASP
            # manual and some meta-GGAs explicitly say to set Algo = All for proper convergence.
            # I am using "none" here because METAGGA is a string variable and this is the default
            if algo != "all":
                actions.append({"dict": "INCAR", "action": {"_set": {"ALGO": "All"}}})
        elif vi["INCAR"].get("LHFCALC", False):
            # If a hybrid is used, do not set Algo = Fast or VeryFast. Hybrid calculations do not
            # support these algorithms, but no warning is printed.
            if algo != "all":
                actions.append({"dict": "INCAR", "action": {"_set": {"ALGO": "All"}}})
            # uncomment the line below for a backup option
            # elif algo != "damped":
            #     actions.append({"dict": "INCAR", "action": {"_set": {"ALGO": "Damped", "Time": 0.5}}})
        else:
            if algo == "veryfast":
                actions.append({"dict": "INCAR", "action": {"_set": {"ALGO": "Fast"}}})
            elif algo == "fast":
                actions.append({"dict": "INCAR", "action": {"_set": {"ALGO": "Normal"}}})
            elif algo == "normal":
                actions.append({"dict": "INCAR", "action": {"_set": {"ALGO": "All"}}})
            elif amix > 0.1 and bmix > 0.01:
                # Try linear mixing
                actions.append(
                    {
                        "dict": "INCAR",
                        "action": {"_set": {"ALGO": "Normal", "AMIX": 0.1, "BMIX": 0.01, "ICHARG": 2}},
                    }
                )
            elif bmix < 3.0 and amin > 0.01:
                # Try increasing bmix
                actions.append(
                    {
                        "dict": "INCAR",
                        "action": {"_set": {"Algo": "Normal", "AMIN": 0.01, "BMIX": 3.0, "ICHARG": 2}},
                    }
                )

        if actions:
            backup(VASP_BACKUP_FILES)
            VaspModder(vi=vi).apply_actions(actions)
            return {"errors": ["Non-converging job"], "actions": actions}
        # Unfixable error. Just return None for actions.
        return {"errors": ["Non-converging job"], "actions": None}

    @classmethod
    def from_dict(cls, d):
        """
        Custom from_dict method to preserve backwards compatibility with
        older versions of Custodian.
        """
        if "change_algo" in d:
            del d["change_algo"]
        return cls(
            output_filename=d.get("output_filename", "OSZICAR"),
            nionic_steps=d.get("nionic_steps", 10),
        )


class WalltimeHandler(ErrorHandler):
    """
    Check if a run is nearing the walltime. If so, write a STOPCAR with
    LSTOP or LABORT = .True.. You can specify the walltime either in the init (
    which is unfortunately necessary for SGE and SLURM systems. If you happen
    to be running on a PBS system and the PBS_WALLTIME variable is in the run
    environment, the wall time will be automatically determined if not set.
    """

    is_monitor = True

    # The WalltimeHandler should not terminate as we want VASP to terminate
    # itself naturally with the STOPCAR.
    is_terminating = False

    # This handler will be unrecoverable, but custodian shouldn't raise an
    # error
    raises_runtime_error = False

    def __init__(self, wall_time=None, buffer_time=300, electronic_step_stop=False):
        """
        Initializes the handler with a buffer time.

        Args:
            wall_time (int): Total walltime in seconds. If this is None and
                the job is running on a PBS system, the handler will attempt to
                determine the walltime from the PBS_WALLTIME environment
                variable. If the wall time cannot be determined or is not
                set, this handler will have no effect.
            buffer_time (int): The min amount of buffer time in secs at the
                end that the STOPCAR will be written. The STOPCAR is written
                when the time remaining is < the higher of 3 x the average
                time for each ionic step and the buffer time. Defaults to
                300 secs, which is the default polling time of Custodian.
                This is typically sufficient for the current ionic step to
                complete. But if other operations are being performed after
                the run has stopped, the buffer time may need to be increased
                accordingly.
            electronic_step_stop (bool): Whether to check for electronic steps
                instead of ionic steps (e.g. for static runs on large systems or
                static HSE runs, ...). Be careful that results such as density
                or wavefunctions might not be converged at the electronic level.
                Should be used with LWAVE = .True. to be useful. If this is
                True, the STOPCAR is written with LABORT = .TRUE. instead of
                LSTOP = .TRUE.
        """
        if wall_time is not None:
            self.wall_time = wall_time
        elif "PBS_WALLTIME" in os.environ:
            self.wall_time = int(os.environ["PBS_WALLTIME"])
        elif "SBATCH_TIMELIMIT" in os.environ:
            self.wall_time = int(os.environ["SBATCH_TIMELIMIT"])
        else:
            self.wall_time = None
        self.buffer_time = buffer_time
        # Sets CUSTODIAN_WALLTIME_START as the start time to use for
        # future jobs in the same batch environment.  Can also be
        # set manually be the user in the batch environment.
        if "CUSTODIAN_WALLTIME_START" in os.environ:
            self.start_time = datetime.datetime.strptime(
                os.environ["CUSTODIAN_WALLTIME_START"], "%a %b %d %H:%M:%S %Z %Y"
            )
        else:
            self.start_time = datetime.datetime.now()
            os.environ["CUSTODIAN_WALLTIME_START"] = datetime.datetime.strftime(
                self.start_time, "%a %b %d %H:%M:%S UTC %Y"
            )

        self.electronic_step_stop = electronic_step_stop
        self.electronic_steps_timings = [0]
        self.prev_check_time = self.start_time

    def check(self):
        """
        Check for error.
        """
        if self.wall_time:
            run_time = datetime.datetime.now() - self.start_time
            total_secs = run_time.total_seconds()
            outcar = Outcar("OUTCAR")
            if not self.electronic_step_stop:
                # Determine max time per ionic step.
                outcar.read_pattern({"timings": r"LOOP\+.+real time(.+)"}, postprocess=float)
                time_per_step = np.max(outcar.data.get("timings")) if outcar.data.get("timings", []) else 0
            else:
                # Determine max time per electronic step.
                outcar.read_pattern({"timings": "LOOP:.+real time(.+)"}, postprocess=float)
                time_per_step = np.max(outcar.data.get("timings")) if outcar.data.get("timings", []) else 0

            # If the remaining time is less than average time for 3
            # steps or buffer_time.
            time_left = self.wall_time - total_secs
            if time_left < max(time_per_step * 3, self.buffer_time):
                return True

        return False

    def correct(self):
        """
        Perform corrections.
        """
        content = "LSTOP = .TRUE." if not self.electronic_step_stop else "LABORT = .TRUE."
        # Write STOPCAR
        actions = [{"file": "STOPCAR", "action": {"_file_create": {"content": content}}}]

        m = Modder(actions=[FileActions])
        for a in actions:
            m.modify(a["action"], a["file"])
        return {"errors": ["Walltime reached"], "actions": None}


class CheckpointHandler(ErrorHandler):
    """
    This is not an error handler per se, but rather a checkpointer. What this
    does is that every X seconds, a STOPCAR and CHKPT will be written. This
    forces VASP to stop at the end of the next ionic step. The files are then
    copied into a subdir, and then the job is restarted. To use this proper,
    max_errors in Custodian must be set to a very high value, and you
    probably wouldn't want to use any standard VASP error handlers. The
    checkpoint will be stored in subdirs chk_#. This should be used in
    combination with the StoppedRunHandler.
    """

    is_monitor = True

    # The CheckpointHandler should not terminate as we want VASP to terminate
    # itself naturally with the STOPCAR.
    is_terminating = False

    def __init__(self, interval=3600):
        """
        Initializes the handler with an interval.

        Args:
            interval (int): Interval at which to checkpoint in seconds.
            Defaults to 3600 (1 hr).
        """
        self.interval = interval
        self.start_time = datetime.datetime.now()
        self.chk_counter = 0

    def check(self):
        """
        Check for error.
        """
        run_time = datetime.datetime.now() - self.start_time
        total_secs = run_time.seconds + run_time.days * 3600 * 24
        if total_secs > self.interval:
            return True
        return False

    def correct(self):
        """
        Perform corrections.
        """
        content = "LSTOP = .TRUE."
        chkpt_content = f'Index: {self.chk_counter}\nTime: "{datetime.datetime.now()}"'
        self.chk_counter += 1

        # Write STOPCAR
        actions = [
            {"file": "STOPCAR", "action": {"_file_create": {"content": content}}},
            {
                "file": "chkpt.yaml",
                "action": {"_file_create": {"content": chkpt_content}},
            },
        ]

        m = Modder(actions=[FileActions])
        for a in actions:
            m.modify(a["action"], a["file"])

        # Reset the clock.
        self.start_time = datetime.datetime.now()

        return {"errors": ["Checkpoint reached"], "actions": actions}

    def __str__(self):
        return f"CheckpointHandler with interval {self.interval}"


class StoppedRunHandler(ErrorHandler):
    """
    This is not an error handler per se, but rather a checkpointer. What this
    does is that every X seconds, a STOPCAR will be written. This forces VASP to
    stop at the end of the next ionic step. The files are then copied into a
    subdir, and then the job is restarted. To use this proper, max_errors in
    Custodian must be set to a very high value, and you probably wouldn't
    want to use any standard VASP error handlers. The checkpoint will be
    stored in subdirs chk_#. This should be used in combination with the
    StoppedRunHandler.
    """

    is_monitor = False

    # The CheckpointHandler should not terminate as we want VASP to terminate
    # itself naturally with the STOPCAR.
    is_terminating = False

    def __init__(self):
        """
        Dummy init.
        """
        pass

    def check(self):
        """
        Check for error.
        """
        return os.path.exists("chkpt.yaml")

    def correct(self):
        """
        Perform corrections.
        """
        d = loadfn("chkpt.yaml")
        i = d["Index"]
        name = shutil.make_archive(os.path.join(os.getcwd(), f"vasp.chk.{i}"), "gztar")

        actions = [{"file": "CONTCAR", "action": {"_file_copy": {"dest": "POSCAR"}}}]

        m = Modder(actions=[FileActions])
        for a in actions:
            m.modify(a["action"], a["file"])

        actions.append({"Checkpoint": name})

        return {"errors": ["Stopped run."], "actions": actions}


class PositiveEnergyErrorHandler(ErrorHandler):
    """
    Check if a run has positive absolute energy.
    If so, change ALGO from Fast to Normal or kill the job.
    """

    is_monitor = True

    def __init__(self, output_filename="OSZICAR"):
        """
        Initializes the handler with the output file to check.

        Args:
            output_filename (str): This is the OSZICAR file. Change
                this only if it is different from the default (unlikely).
        """
        self.output_filename = output_filename

    def check(self):
        """
        Check for error.
        """
        try:
            oszicar = Oszicar(self.output_filename)
            if oszicar.final_energy > 0:
                return True
        except Exception:
            pass
        return False

    def correct(self):
        """
        Perform corrections.
        """
        # change ALGO = Fast to Normal if ALGO is !Normal
        vi = VaspInput.from_directory(".")
        algo = vi["INCAR"].get("ALGO", "Normal").lower()
        if algo not in ["normal", "n"]:
            backup(VASP_BACKUP_FILES)
            actions = [{"dict": "INCAR", "action": {"_set": {"ALGO": "Normal"}}}]
            VaspModder(vi=vi).apply_actions(actions)
            return {"errors": ["Positive energy"], "actions": actions}
        if algo == "normal":
            potim = round(vi["INCAR"].get("POTIM", 0.5) / 2.0, 2)
            actions = [{"dict": "INCAR", "action": {"_set": {"POTIM": potim}}}]
            VaspModder(vi=vi).apply_actions(actions)
            return {"errors": ["Positive energy"], "actions": actions}
        # Unfixable error. Just return None for actions.
        return {"errors": ["Positive energy"], "actions": None}<|MERGE_RESOLUTION|>--- conflicted
+++ resolved
@@ -100,11 +100,8 @@
         "symprec_noise": ["determination of the symmetry of your systems shows a strong"],
         "dfpt_ncore": ["PEAD routines do not work for NCORE", "remove the tag NPAR from the INCAR file"],
         "bravais": ["Inconsistent Bravais lattice"],
-<<<<<<< HEAD
         "nbands_not_sufficient": ["number of bands is not sufficient"],
-=======
         "hnform": ["HNFORM: k-point generating"],
->>>>>>> 21d78d1f
     }
 
     def __init__(
@@ -548,7 +545,6 @@
             else:
                 actions.append({"dict": "INCAR", "action": {"_set": {"SYMPREC": symprec * 10}}})
 
-<<<<<<< HEAD
         if "nbands_not_sufficient" in self.errors:
             # There is something very wrong about the value of NBANDS. We don't make
             # any updates to NBANDS though because it's likely the user screwed something
@@ -557,13 +553,12 @@
 
             # Unfixable error. Just return None for actions.
             return {"errors": ["nbands_not_sufficient"], "actions": None}
-=======
+
         if "hnform" in self.errors:
             # The only solution is to change your k-point grid or disable symmetry
             # For internal calculation compatibility's sake, we do the latter
             if vi["INCAR"].get("ISYM", 2) > 0:
                 actions.append({"dict": "INCAR", "action": {"_set": {"ISYM": 0}}})
->>>>>>> 21d78d1f
 
         VaspModder(vi=vi).apply_actions(actions)
         return {"errors": list(self.errors), "actions": actions}
