--- conflicted
+++ resolved
@@ -219,7 +219,6 @@
         self.assertEqual(d["errors"], ["input_file_error"])
         self.assertEqual(d["actions"], None)
 
-<<<<<<< HEAD
     def test_basis_not_supported(self):
         shutil.copyfile(
             os.path.join(test_dir, "basis_not_supported.qin"),
@@ -234,7 +233,7 @@
         d = h.correct()
         self.assertEqual(d["errors"], ["basis_not_supported"])
         self.assertEqual(d["actions"], None)
-=======
+    
     def test_NLebdevPts(self):
         shutil.copyfile(
             os.path.join(test_dir, "lebdevpts.qin"),
@@ -247,10 +246,8 @@
         h = QChemErrorHandler(input_file="lebdevpts.qin", output_file="lebdevpts.qout")
         h.check()
         d = h.correct()
-        print(d["actions"])
         self.assertEqual(d["errors"], ["NLebdevPts"])
         self.assertEqual(d["actions"], [{"esp_surface_density": "250"}])
->>>>>>> aee5486c
 
     def test_read_error(self):
         shutil.copyfile(
